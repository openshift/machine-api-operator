package machinehealthcheck

import (
	"context"
	"errors"
	"fmt"
	"reflect"
	"strings"
	"testing"
	"time"

	"github.com/openshift/machine-api-operator/pkg/util/external"

	. "github.com/onsi/gomega"
	machinev1 "github.com/openshift/api/machine/v1beta1"

	"github.com/openshift/machine-api-operator/pkg/util/conditions"
	maotesting "github.com/openshift/machine-api-operator/pkg/util/testing"
	corev1 "k8s.io/api/core/v1"
	"k8s.io/apimachinery/pkg/api/equality"
	apierrors "k8s.io/apimachinery/pkg/api/errors"
	metav1 "k8s.io/apimachinery/pkg/apis/meta/v1"
	"k8s.io/apimachinery/pkg/apis/meta/v1/unstructured"
	"k8s.io/apimachinery/pkg/runtime"
	"k8s.io/apimachinery/pkg/types"
	"k8s.io/apimachinery/pkg/util/intstr"
	"k8s.io/client-go/kubernetes/scheme"
	"k8s.io/client-go/tools/record"
	"k8s.io/utils/pointer"
	"sigs.k8s.io/controller-runtime/pkg/client"
	"sigs.k8s.io/controller-runtime/pkg/client/fake"
	"sigs.k8s.io/controller-runtime/pkg/reconcile"
)

const (
	namespace = "openshift-machine-api"
)

var (
	remediationAllowedCondition = machinev1.Condition{
		Type:   machinev1.RemediationAllowedCondition,
		Status: corev1.ConditionTrue,
	}
)

type testCase struct {
	name                        string
	machine                     *machinev1.Machine
	node                        *corev1.Node
	mhc                         *machinev1.MachineHealthCheck
	expected                    expectedReconcile
	expectedEvents              []string
	expectedStatus              *machinev1.MachineHealthCheckStatus
	externalRemediationMachine  *unstructured.Unstructured
	externalRemediationTemplate *unstructured.Unstructured
}

type expectedReconcile struct {
	result reconcile.Result
	error  bool
}

func init() {
	// Add types to scheme
	if err := machinev1.AddToScheme(scheme.Scheme); err != nil {
		panic(err)
	}
}

func TestHasMatchingLabels(t *testing.T) {
	machine := maotesting.NewMachine("machine", "node")
	testsCases := []struct {
		machine            *machinev1.Machine
		machineHealthCheck *machinev1.MachineHealthCheck
		expected           bool
	}{
		{
			machine:            machine,
			machineHealthCheck: maotesting.NewMachineHealthCheck("foobar"),
			expected:           true,
		},
		{
			machine: machine,
			machineHealthCheck: &machinev1.MachineHealthCheck{
				ObjectMeta: metav1.ObjectMeta{
					Name:      "NoMatchingLabels",
					Namespace: namespace,
				},
				TypeMeta: metav1.TypeMeta{
					Kind: "MachineHealthCheck",
				},
				Spec: machinev1.MachineHealthCheckSpec{
					Selector: metav1.LabelSelector{
						MatchLabels: map[string]string{
							"no": "match",
						},
					},
				},
				Status: machinev1.MachineHealthCheckStatus{},
			},
			expected: false,
		},
		{
			machine: machine,
			machineHealthCheck: &machinev1.MachineHealthCheck{
				ObjectMeta: metav1.ObjectMeta{
					Name:      "EmptySelector",
					Namespace: namespace,
				},
				TypeMeta: metav1.TypeMeta{
					Kind: "MachineHealthCheck",
				},
				Spec: machinev1.MachineHealthCheckSpec{
					Selector: metav1.LabelSelector{},
				},
				Status: machinev1.MachineHealthCheckStatus{},
			},
			expected: true,
		},
		{
			machine: machine,
			machineHealthCheck: &machinev1.MachineHealthCheck{
				ObjectMeta: metav1.ObjectMeta{
					Name:      "NilSelector", // Note this shouldn't happen, API schema validation requires the selector be non-nil
					Namespace: namespace,
				},
				TypeMeta: metav1.TypeMeta{
					Kind: "MachineHealthCheck",
				},
				Spec:   machinev1.MachineHealthCheckSpec{},
				Status: machinev1.MachineHealthCheckStatus{},
			},
			expected: true,
		},
	}

	for _, tc := range testsCases {
		if got := hasMatchingLabels(tc.machineHealthCheck, tc.machine); got != tc.expected {
			t.Errorf("Test case: %s. Expected: %t, got: %t", tc.machineHealthCheck.Name, tc.expected, got)
		}
	}
}

func TestGetNodeCondition(t *testing.T) {
	testsCases := []struct {
		node      *corev1.Node
		condition *corev1.NodeCondition
		expected  *corev1.NodeCondition
	}{
		{
			node: maotesting.NewNode("hasCondition", true),
			condition: &corev1.NodeCondition{
				Type:   corev1.NodeReady,
				Status: corev1.ConditionTrue,
			},
			expected: &corev1.NodeCondition{
				Type:               corev1.NodeReady,
				Status:             corev1.ConditionTrue,
				LastTransitionTime: maotesting.KnownDate,
			},
		},
		{
			node: maotesting.NewNode("doesNotHaveCondition", true),
			condition: &corev1.NodeCondition{
				Type:   corev1.NodeDiskPressure,
				Status: corev1.ConditionTrue,
			},
			expected: nil,
		},
	}

	for _, tc := range testsCases {
		got := conditions.GetNodeCondition(tc.node, tc.condition.Type)
		if !reflect.DeepEqual(got, tc.expected) {
			t.Errorf("Test case: %s. Expected: %v, got: %v", tc.node.Name, tc.expected, got)
		}
	}
}

func TestReconcile(t *testing.T) {
	ctx := context.Background()

	// healthy node
	nodeHealthy := maotesting.NewNode("healthy", true)
	nodeHealthy.Annotations = map[string]string{
		machineAnnotationKey: fmt.Sprintf("%s/%s", namespace, "machineWithNodehealthy"),
	}
	machineWithNodeHealthy := maotesting.NewMachine("machineWithNodehealthy", nodeHealthy.Name)

	// recently unhealthy node
	nodeRecentlyUnhealthy := maotesting.NewNode("recentlyUnhealthy", false)
	nodeRecentlyUnhealthy.Status.Conditions[0].LastTransitionTime = metav1.Time{Time: time.Now()}
	nodeRecentlyUnhealthy.Annotations = map[string]string{
		machineAnnotationKey: fmt.Sprintf("%s/%s", namespace, "machineWithNodeRecentlyUnhealthy"),
	}
	machineWithNodeRecentlyUnhealthy := maotesting.NewMachine("machineWithNodeRecentlyUnhealthy", nodeRecentlyUnhealthy.Name)

	// node without machine annotation
	nodeWithoutMachineAnnotation := maotesting.NewNode("withoutMachineAnnotation", true)
	nodeWithoutMachineAnnotation.Annotations = map[string]string{}

	// node annotated with machine that does not exist
	nodeAnnotatedWithNoExistentMachine := maotesting.NewNode("annotatedWithNoExistentMachine", true)
	nodeAnnotatedWithNoExistentMachine.Annotations[machineAnnotationKey] = "annotatedWithNoExistentMachine"

	// node annotated with machine without owner reference
	nodeAnnotatedWithMachineWithoutOwnerReference := maotesting.NewNode("annotatedWithMachineWithoutOwnerReference", false)
	nodeAnnotatedWithMachineWithoutOwnerReference.Annotations = map[string]string{
		machineAnnotationKey: fmt.Sprintf("%s/%s", namespace, "machineWithoutOwnerController"),
	}
	machineWithoutOwnerController := maotesting.NewMachine("machineWithoutOwnerController", nodeAnnotatedWithMachineWithoutOwnerReference.Name)
	machineWithoutOwnerController.OwnerReferences = nil

	// node annotated with machine without node reference
	nodeAnnotatedWithMachineWithoutNodeReference := maotesting.NewNode("annotatedWithMachineWithoutNodeReference", true)
	nodeAnnotatedWithMachineWithoutNodeReference.Annotations = map[string]string{
		machineAnnotationKey: fmt.Sprintf("%s/%s", namespace, "machineWithoutNodeRef"),
	}
	machineWithoutNodeRef := maotesting.NewMachine("machineWithoutNodeRef", nodeAnnotatedWithMachineWithoutNodeReference.Name)
	machineWithoutNodeRef.Status.NodeRef = nil

	machineHealthCheck := maotesting.NewMachineHealthCheck("machineHealthCheck")
	nodeStartupTimeout := 15 * time.Minute
	machineHealthCheck.Spec.NodeStartupTimeout = &metav1.Duration{Duration: nodeStartupTimeout}
	machineHealthCheck.Spec.FailedNodeStartupTimeout = metav1.Duration{Duration: time.Hour}

	machineHealthCheckNegativeMaxUnhealthy := maotesting.NewMachineHealthCheck("machineHealthCheckNegativeMaxUnhealthy")
	negativeOne := intstr.FromInt(-1)
	machineHealthCheckNegativeMaxUnhealthy.Spec.MaxUnhealthy = &negativeOne
	machineHealthCheckNegativeMaxUnhealthy.Spec.NodeStartupTimeout = &metav1.Duration{Duration: nodeStartupTimeout}

	machineHealthCheckPaused := maotesting.NewMachineHealthCheck("machineHealthCheck")
	machineHealthCheckPaused.Annotations = make(map[string]string)
	machineHealthCheckPaused.Annotations[PausedAnnotation] = "test"

	// Failed Machine with no node
	failedVar := machinePhaseFailed
	failedMachineWithoutNode := maotesting.NewMachine("failedMachineWithoutNode", "")
	failedMachineWithoutNode.Status.Phase = &failedVar
	failedMachineWithoutNode.CreationTimestamp = metav1.Now()

	// Failed Machine with node
	failedMachineWithNodeAndProviderId := maotesting.NewMachine("failedMachineWithoutNode", "recentlyUnhealthy")
	failedMachineWithNodeAndProviderId.Status.Phase = &failedVar
	mockProviderId := "mockProviderId"
	failedMachineWithNodeAndProviderId.Spec.ProviderID = &mockProviderId
	failedMachineWithNodeAndProviderId.CreationTimestamp = metav1.Now()

	// remediationExternal
	nodeUnhealthyForTooLong := maotesting.NewNode("nodeUnhealthyForTooLong", false)
	nodeUnhealthyForTooLong.Annotations = map[string]string{
		machineAnnotationKey: fmt.Sprintf("%s/%s", namespace, "machineUnhealthyForTooLong"),
	}
	machineUnhealthyForTooLong := maotesting.NewMachine("machineUnhealthyForTooLong", nodeUnhealthyForTooLong.Name)

	nodeAlreadyDeleted := maotesting.NewNode("nodeAlreadyDelete", false)
	nodeAlreadyDeleted.Annotations = map[string]string{
		machineAnnotationKey: fmt.Sprintf("%s/%s", namespace, "machineAlreadyDeleted"),
	}
	machineAlreadyDeleted := maotesting.NewMachine("machineAlreadyDeleted", nodeAlreadyDeleted.Name)
	machineAlreadyDeleted.SetDeletionTimestamp(&metav1.Time{Time: time.Now()})

	machineHealthyWithExtRemediationAnnotation := maotesting.NewMachine("machineHealthyWithExtRemAnn", nodeHealthy.Name)
	machineHealthyWithExtRemediationAnnotation.Annotations[machineExternalAnnotationKey] = ""

	testCases := []testCase{
		{
			name:    "machine unhealthy",
			machine: machineUnhealthyForTooLong,
			node:    nodeUnhealthyForTooLong,
			mhc:     machineHealthCheck,
			expected: expectedReconcile{
				result: reconcile.Result{},
				error:  false,
			},
			expectedEvents: []string{EventMachineDeleted},
			expectedStatus: &machinev1.MachineHealthCheckStatus{
				ExpectedMachines:    IntPtr(1),
				CurrentHealthy:      IntPtr(0),
				RemediationsAllowed: 0,
				Conditions: machinev1.Conditions{
					remediationAllowedCondition,
				},
			},
		},
		{
			name:    "machine unhealthy, MHC paused",
			machine: machineUnhealthyForTooLong,
			node:    nodeUnhealthyForTooLong,
			mhc:     machineHealthCheckPaused,
			expected: expectedReconcile{
				result: reconcile.Result{},
				error:  false,
			},
			expectedEvents: []string{},
			expectedStatus: &machinev1.MachineHealthCheckStatus{},
		},
		{
			name:    "machine with node healthy",
			machine: machineWithNodeHealthy,
			node:    nodeHealthy,
			mhc:     machineHealthCheck,
			expected: expectedReconcile{
				result: reconcile.Result{},
				error:  false,
			},
			expectedEvents: []string{},
			expectedStatus: &machinev1.MachineHealthCheckStatus{
				ExpectedMachines:    IntPtr(1),
				CurrentHealthy:      IntPtr(1),
				RemediationsAllowed: 1,
				Conditions: machinev1.Conditions{
					remediationAllowedCondition,
				},
			},
		},
		{
			name:    "machine with node healthy but external remediation annotation",
			machine: machineHealthyWithExtRemediationAnnotation,
			node:    nodeHealthy,
			mhc:     machineHealthCheck,
			expected: expectedReconcile{
				result: reconcile.Result{Requeue: true},
				error:  false,
			},
			expectedEvents: []string{},
			expectedStatus: &machinev1.MachineHealthCheckStatus{
				ExpectedMachines:    IntPtr(1),
				CurrentHealthy:      IntPtr(0),
				RemediationsAllowed: 0,
				Conditions: machinev1.Conditions{
					remediationAllowedCondition,
				},
			},
		},
		{
			name:    "machine with node likely to go unhealthy",
			machine: machineWithNodeRecentlyUnhealthy,
			node:    nodeRecentlyUnhealthy,
			mhc:     machineHealthCheck,
			expected: expectedReconcile{
				result: reconcile.Result{
					Requeue:      true,
					RequeueAfter: 300 * time.Second,
				},
				error: false,
			},
			expectedEvents: []string{EventDetectedUnhealthy},
			expectedStatus: &machinev1.MachineHealthCheckStatus{
				ExpectedMachines:    IntPtr(1),
				CurrentHealthy:      IntPtr(0),
				RemediationsAllowed: 0,
				Conditions: machinev1.Conditions{
					remediationAllowedCondition,
				},
			},
		},
		{
			name:    "no target: no machine and bad node annotation",
			machine: nil,
			node:    nodeWithoutMachineAnnotation,
			mhc:     machineHealthCheck,
			expected: expectedReconcile{
				result: reconcile.Result{},
				error:  false,
			},
			expectedEvents: []string{},
			expectedStatus: &machinev1.MachineHealthCheckStatus{
				ExpectedMachines:    IntPtr(0),
				CurrentHealthy:      IntPtr(0),
				RemediationsAllowed: 0,
				Conditions: machinev1.Conditions{
					remediationAllowedCondition,
				},
			},
		},
		{
			name:    "no target: no machine",
			machine: nil,
			node:    nodeAnnotatedWithNoExistentMachine,
			mhc:     machineHealthCheck,
			expected: expectedReconcile{
				result: reconcile.Result{},
				error:  false,
			},
			expectedEvents: []string{},
			expectedStatus: &machinev1.MachineHealthCheckStatus{
				ExpectedMachines:    IntPtr(0),
				CurrentHealthy:      IntPtr(0),
				RemediationsAllowed: 0,
				Conditions: machinev1.Conditions{
					remediationAllowedCondition,
				},
			},
		},
		{
			name:    "machine no controller owner",
			machine: machineWithoutOwnerController,
			node:    nodeAnnotatedWithMachineWithoutOwnerReference,
			mhc:     machineHealthCheck,
			expected: expectedReconcile{
				result: reconcile.Result{},
				error:  false,
			},
			expectedEvents: []string{EventSkippedNoController},
			expectedStatus: &machinev1.MachineHealthCheckStatus{
				ExpectedMachines:    IntPtr(1),
				CurrentHealthy:      IntPtr(0),
				RemediationsAllowed: 0,
				Conditions: machinev1.Conditions{
					remediationAllowedCondition,
				},
			},
		},
		{
			name:    "machine no noderef",
			machine: machineWithoutNodeRef,
			node:    nodeAnnotatedWithMachineWithoutNodeReference,
			mhc:     machineHealthCheck,
			expected: expectedReconcile{
				result: reconcile.Result{
					RequeueAfter: nodeStartupTimeout,
				},
				error: false,
			},
			expectedEvents: []string{EventDetectedUnhealthy},
			expectedStatus: &machinev1.MachineHealthCheckStatus{
				ExpectedMachines:    IntPtr(1),
				CurrentHealthy:      IntPtr(0),
				RemediationsAllowed: 0,
				Conditions: machinev1.Conditions{
					remediationAllowedCondition,
				},
			},
		},
		{
			name:    "machine already deleted",
			machine: machineAlreadyDeleted,
			node:    nodeAlreadyDeleted,
			mhc:     machineHealthCheck,
			expected: expectedReconcile{
				result: reconcile.Result{},
				error:  false,
			},
			expectedEvents: []string{},
			expectedStatus: &machinev1.MachineHealthCheckStatus{
				ExpectedMachines:    IntPtr(1),
				CurrentHealthy:      IntPtr(0),
				RemediationsAllowed: 0,
				Conditions: machinev1.Conditions{
					remediationAllowedCondition,
				},
			},
		},
		{
			name:    "machine healthy with MHC negative maxUnhealthy",
			machine: machineWithNodeHealthy,
			node:    nodeHealthy,
			mhc:     machineHealthCheckNegativeMaxUnhealthy,
			expected: expectedReconcile{
				result: reconcile.Result{},
				error:  false,
			},
			expectedEvents: []string{},
			expectedStatus: &machinev1.MachineHealthCheckStatus{
				ExpectedMachines:    IntPtr(1),
				CurrentHealthy:      IntPtr(1),
				RemediationsAllowed: 0,
				Conditions: machinev1.Conditions{
					remediationAllowedCondition,
				},
			},
		},
		{
			name:    "failed machine with no node",
			machine: failedMachineWithoutNode,
			node:    nodeAlreadyDeleted,
			mhc:     machineHealthCheck,
			expected: expectedReconcile{
				result: reconcile.Result{},
				error:  false,
			},
			expectedEvents: []string{},
			expectedStatus: &mapiv1beta1.MachineHealthCheckStatus{
				ExpectedMachines:    IntPtr(1),
				CurrentHealthy:      IntPtr(0),
				RemediationsAllowed: 0,
				Conditions: mapiv1beta1.Conditions{
					remediationAllowedCondition,
				},
			},
		},
		{
			name:    "failed machine with node",
			machine: failedMachineWithNodeAndProviderId,
			node:    nodeRecentlyUnhealthy,
			mhc:     machineHealthCheck,
			expected: expectedReconcile{
				result: reconcile.Result{},
				error:  false,
			},
			expectedEvents: []string{EventMachineDeleted},
			expectedStatus: &mapiv1beta1.MachineHealthCheckStatus{
				ExpectedMachines:    IntPtr(1),
				CurrentHealthy:      IntPtr(0),
				RemediationsAllowed: 0,
				Conditions: mapiv1beta1.Conditions{
					remediationAllowedCondition,
				},
			},
		},
		{
			name:    "machine unhealthy with MHC negative maxUnhealthy",
			machine: machineUnhealthyForTooLong,
			node:    nodeUnhealthyForTooLong,
			mhc:     machineHealthCheckNegativeMaxUnhealthy,
			expected: expectedReconcile{
				result: reconcile.Result{
					Requeue: true,
				},
				error: false,
			},
			expectedEvents: []string{EventRemediationRestricted},
			expectedStatus: &machinev1.MachineHealthCheckStatus{
				ExpectedMachines:    IntPtr(1),
				CurrentHealthy:      IntPtr(0),
				RemediationsAllowed: 0,
				Conditions: machinev1.Conditions{
					{
						Type:     machinev1.RemediationAllowedCondition,
						Status:   corev1.ConditionFalse,
						Severity: machinev1.ConditionSeverityWarning,
						Reason:   machinev1.TooManyUnhealthyReason,
						Message:  "Remediation is not allowed, the number of not started or unhealthy machines exceeds maxUnhealthy (total: 1, unhealthy: 1, maxUnhealthy: -1)",
					},
				},
			},
		},
	}

	for _, tc := range testCases {
		t.Run(tc.name, func(t *testing.T) {
			recorder := record.NewFakeRecorder(2)
			r := newFakeReconcilerWithCustomRecorder(recorder, buildRunTimeObjects(tc)...)
			assertBaseReconcile(t, tc, ctx, r)
		})
	}
}

func TestReconcileExternalRemediationTemplate(t *testing.T) {
	ctx := context.Background()

	nodeHealthy := maotesting.NewNode("NodeHealthy", true)
	machineWithNodeHealthy := maotesting.NewMachine("Machine", nodeHealthy.Name)

	nodeUnHealthy := maotesting.NewNode("NodeUnhealthy", false)
	machineWithNodeUnHealthy := maotesting.NewMachine("Machine", nodeUnHealthy.Name)
	machineWithNodeUnHealthy.APIVersion = machinev1.SchemeGroupVersion.String()
	//external remediation machine template crd
	ermTemplate := maotesting.NewExternalRemediationTemplate()
	mhcWithRemediationTemplate := newMachineHealthCheckWithRemediationTemplate(ermTemplate)
	erm := maotesting.NewExternalRemediationMachine()

	testCases := []testCase{

		{ //When remediationTemplate is set and node transitions back to healthy, new Remediation Request should be deleted
			name:                        "external remediation is done",
			machine:                     machineWithNodeHealthy,
			node:                        nodeHealthy,
			mhc:                         mhcWithRemediationTemplate,
			externalRemediationMachine:  erm,
			externalRemediationTemplate: ermTemplate,
			expected: expectedReconcile{
				result: reconcile.Result{},
				error:  false,
			},
			expectedEvents: []string{},
			expectedStatus: &machinev1.MachineHealthCheckStatus{
				ExpectedMachines:    IntPtr(1),
				CurrentHealthy:      IntPtr(1),
				RemediationsAllowed: 1,
				Conditions: machinev1.Conditions{
					remediationAllowedCondition,
				},
			},
		},

		{ //When remediationTemplate is set and node transitions to unhealthy, new Remediation Request should be created
			name:                        "create new external remediation",
			machine:                     machineWithNodeUnHealthy,
			node:                        nodeUnHealthy,
			mhc:                         mhcWithRemediationTemplate,
			externalRemediationMachine:  nil,
			externalRemediationTemplate: ermTemplate,
			expected: expectedReconcile{
				result: reconcile.Result{},
				error:  false,
			},
			expectedEvents: []string{},
			expectedStatus: &machinev1.MachineHealthCheckStatus{
				ExpectedMachines:    IntPtr(1),
				CurrentHealthy:      IntPtr(0),
				RemediationsAllowed: 0,
				Conditions: machinev1.Conditions{
					remediationAllowedCondition,
				},
			},
		},

		{ //When remediationTemplate is set and node transitions to unhealthy, and a a Remediation Request already exist
			name:                        "external remediation is in process",
			machine:                     machineWithNodeUnHealthy,
			node:                        nodeUnHealthy,
			mhc:                         mhcWithRemediationTemplate,
			externalRemediationMachine:  erm,
			externalRemediationTemplate: ermTemplate,
			expected: expectedReconcile{
				result: reconcile.Result{},
				error:  false,
			},
			expectedEvents: []string{},
			expectedStatus: &machinev1.MachineHealthCheckStatus{
				ExpectedMachines:    IntPtr(1),
				CurrentHealthy:      IntPtr(0),
				RemediationsAllowed: 0,
				Conditions: machinev1.Conditions{
					remediationAllowedCondition,
				},
			},
		},
	}

	for _, tc := range testCases {
		t.Run(tc.name, func(t *testing.T) {
			recorder := record.NewFakeRecorder(2)
			r := newFakeReconcilerWithCustomRecorder(recorder, buildRunTimeObjects(tc)...)
			assertBaseReconcile(t, tc, ctx, r)
			assertExternalRemediation(t, tc, ctx, r)

		})
	}
}

func TestHasControllerOwner(t *testing.T) {
	machineWithMachineSet := maotesting.NewMachine("machineWithMachineSet", "node")

	machineWithNoMachineSet := maotesting.NewMachine("machineWithNoMachineSet", "node")
	machineWithNoMachineSet.OwnerReferences = nil

	machineWithAnyControllerOwner := maotesting.NewMachine("machineWithAnyControllerOwner", "node")
	machineWithAnyControllerOwner.OwnerReferences = []metav1.OwnerReference{
		{
			Kind:       "Any",
			Controller: pointer.BoolPtr(true),
		},
	}

	machineWithNoControllerOwner := maotesting.NewMachine("machineWithNoControllerOwner", "node")
	machineWithNoControllerOwner.OwnerReferences = []metav1.OwnerReference{
		{
			Kind: "Any",
		},
	}

	testsCases := []struct {
		target   target
		expected bool
	}{
		{
			target: target{
				Machine: *machineWithNoMachineSet,
			},
			expected: false,
		},
		{
			target: target{
				Machine: *machineWithMachineSet,
			},
			expected: true,
		},
		{
			target: target{
				Machine: *machineWithAnyControllerOwner,
			},
			expected: true,
		},
		{
			target: target{
				Machine: *machineWithNoControllerOwner,
			},
			expected: false,
		},
	}

	for _, tc := range testsCases {
		if got := tc.target.hasControllerOwner(); got != tc.expected {
			t.Errorf("Test case: Machine %s. Expected: %t, got: %t", tc.target.Machine.Name, tc.expected, got)
		}
	}

}

func TestApplyRemediationExternal(t *testing.T) {
	nodeUnhealthyForTooLong := maotesting.NewNode("nodeUnhealthyForTooLong", false)
	nodeUnhealthyForTooLong.Annotations = map[string]string{
		machineAnnotationKey: fmt.Sprintf("%s/%s", namespace, "machineUnhealthyForTooLong"),
	}
	machineUnhealthyForTooLong := maotesting.NewMachine("machineUnhealthyForTooLong", nodeUnhealthyForTooLong.Name)
	machineHealthCheck := maotesting.NewMachineHealthCheck("machineHealthCheck")
	request := reconcile.Request{
		NamespacedName: types.NamespacedName{
			Namespace: namespace,
			Name:      machineUnhealthyForTooLong.Name,
		},
	}
	recorder := record.NewFakeRecorder(2)
	r := newFakeReconcilerWithCustomRecorder(recorder, nodeUnhealthyForTooLong, machineUnhealthyForTooLong, machineHealthCheck)
	target := target{
		Node:    nodeUnhealthyForTooLong,
		Machine: *machineUnhealthyForTooLong,
		MHC:     machinev1.MachineHealthCheck{},
	}
	if err := target.remediationStrategyExternal(r); err != nil {
		t.Fatalf("unexpected error %v", err)
	}
	assertEvents(
		t,
		"apply remediation external",
		[]string{EventExternalAnnotationAdded},
		recorder.Events,
	)

	machine := &machinev1.Machine{}
	if err := r.client.Get(context.TODO(), request.NamespacedName, machine); err != nil {
		t.Errorf("Expected: no error, got: %v", err)
	}

	if _, ok := machine.Annotations[machineExternalAnnotationKey]; !ok {
		t.Errorf("Expected: machine to have external annotion %s, got: %v", machineExternalAnnotationKey, machine.Annotations)
	}
}

func TestMHCRequestsFromMachine(t *testing.T) {
	testCases := []struct {
		testCase         string
		mhcs             []*machinev1.MachineHealthCheck
		machine          *machinev1.Machine
		expectedRequests []reconcile.Request
	}{
		{
			testCase: "at least one match",
			mhcs: []*machinev1.MachineHealthCheck{
				{
					ObjectMeta: metav1.ObjectMeta{
						Name:      "match",
						Namespace: namespace,
					},
					TypeMeta: metav1.TypeMeta{
						Kind: "MachineHealthCheck",
					},
					Spec: machinev1.MachineHealthCheckSpec{
						Selector: metav1.LabelSelector{
							MatchLabels: map[string]string{
								"foo": "bar",
							},
						},
					},
					Status: machinev1.MachineHealthCheckStatus{},
				},
				{
					ObjectMeta: metav1.ObjectMeta{
						Name:      "noMatch",
						Namespace: namespace,
					},
					TypeMeta: metav1.TypeMeta{
						Kind: "MachineHealthCheck",
					},
					Spec: machinev1.MachineHealthCheckSpec{
						Selector: metav1.LabelSelector{
							MatchLabels: map[string]string{
								"no": "match",
							},
						},
					},
					Status: machinev1.MachineHealthCheckStatus{},
				},
			},
			machine: maotesting.NewMachine("test", "node1"),
			expectedRequests: []reconcile.Request{
				{
					NamespacedName: client.ObjectKey{
						Namespace: namespace,
						Name:      "match",
					},
				},
			},
		},
		{
			testCase: "more than one match",
			mhcs: []*machinev1.MachineHealthCheck{
				{
					ObjectMeta: metav1.ObjectMeta{
						Name:      "match1",
						Namespace: namespace,
					},
					TypeMeta: metav1.TypeMeta{
						Kind: "MachineHealthCheck",
					},
					Spec: machinev1.MachineHealthCheckSpec{
						Selector: metav1.LabelSelector{
							MatchLabels: map[string]string{
								"foo": "bar",
							},
						},
					},
					Status: machinev1.MachineHealthCheckStatus{},
				},
				{
					ObjectMeta: metav1.ObjectMeta{
						Name:      "match2",
						Namespace: namespace,
					},
					TypeMeta: metav1.TypeMeta{
						Kind: "MachineHealthCheck",
					},
					Spec: machinev1.MachineHealthCheckSpec{
						Selector: metav1.LabelSelector{
							MatchLabels: map[string]string{
								"foo": "bar",
							},
						},
					},
					Status: machinev1.MachineHealthCheckStatus{},
				},
			},
			machine: maotesting.NewMachine("test", "node1"),
			expectedRequests: []reconcile.Request{
				{
					NamespacedName: client.ObjectKey{
						Namespace: namespace,
						Name:      "match1",
					},
				},
				{
					NamespacedName: client.ObjectKey{
						Namespace: namespace,
						Name:      "match2",
					},
				},
			},
		},
		{
			testCase: "no match",
			mhcs: []*machinev1.MachineHealthCheck{
				{
					ObjectMeta: metav1.ObjectMeta{
						Name:      "noMatch1",
						Namespace: namespace,
					},
					TypeMeta: metav1.TypeMeta{
						Kind: "MachineHealthCheck",
					},
					Spec: machinev1.MachineHealthCheckSpec{
						Selector: metav1.LabelSelector{
							MatchLabels: map[string]string{
								"no": "match",
							},
						},
					},
					Status: machinev1.MachineHealthCheckStatus{},
				},
				{
					ObjectMeta: metav1.ObjectMeta{
						Name:      "noMatch2",
						Namespace: namespace,
					},
					TypeMeta: metav1.TypeMeta{
						Kind: "MachineHealthCheck",
					},
					Spec: machinev1.MachineHealthCheckSpec{
						Selector: metav1.LabelSelector{
							MatchLabels: map[string]string{
								"no": "match",
							},
						},
					},
					Status: machinev1.MachineHealthCheckStatus{},
				},
			},
			machine:          maotesting.NewMachine("test", "node1"),
			expectedRequests: nil,
		},
	}
	for _, tc := range testCases {
		t.Run(tc.testCase, func(t *testing.T) {
			var objects []runtime.Object
			objects = append(objects, runtime.Object(tc.machine))
			for i := range tc.mhcs {
				objects = append(objects, runtime.Object(tc.mhcs[i]))
			}

			requests := newFakeReconciler(objects...).mhcRequestsFromMachine(tc.machine)
			if !reflect.DeepEqual(requests, tc.expectedRequests) {
				t.Errorf("Expected: %v, got: %v", tc.expectedRequests, requests)
			}
		})
	}
}

func TestMHCRequestsFromNode(t *testing.T) {
	testCases := []struct {
		testCase         string
		mhcs             []*machinev1.MachineHealthCheck
		node             *corev1.Node
		machine          *machinev1.Machine
		expectedRequests []reconcile.Request
	}{
		{
			testCase: "at least one match",
			mhcs: []*machinev1.MachineHealthCheck{
				{
					ObjectMeta: metav1.ObjectMeta{
						Name:      "match",
						Namespace: namespace,
					},
					TypeMeta: metav1.TypeMeta{
						Kind: "MachineHealthCheck",
					},
					Spec: machinev1.MachineHealthCheckSpec{
						Selector: metav1.LabelSelector{
							MatchLabels: map[string]string{
								"foo": "bar",
							},
						},
					},
					Status: machinev1.MachineHealthCheckStatus{},
				},
				{
					ObjectMeta: metav1.ObjectMeta{
						Name:      "noMatch",
						Namespace: namespace,
					},
					TypeMeta: metav1.TypeMeta{
						Kind: "MachineHealthCheck",
					},
					Spec: machinev1.MachineHealthCheckSpec{
						Selector: metav1.LabelSelector{
							MatchLabels: map[string]string{
								"no": "match",
							},
						},
					},
					Status: machinev1.MachineHealthCheckStatus{},
				},
			},
			machine: maotesting.NewMachine("fakeMachine", "node1"),
			node:    maotesting.NewNode("node1", true),
			expectedRequests: []reconcile.Request{
				{
					NamespacedName: client.ObjectKey{
						Namespace: namespace,
						Name:      "match",
					},
				},
			},
		},
		{
			testCase: "more than one match",
			mhcs: []*machinev1.MachineHealthCheck{
				{
					ObjectMeta: metav1.ObjectMeta{
						Name:      "match1",
						Namespace: namespace,
					},
					TypeMeta: metav1.TypeMeta{
						Kind: "MachineHealthCheck",
					},
					Spec: machinev1.MachineHealthCheckSpec{
						Selector: metav1.LabelSelector{
							MatchLabels: map[string]string{
								"foo": "bar",
							},
						},
					},
					Status: machinev1.MachineHealthCheckStatus{},
				},
				{
					ObjectMeta: metav1.ObjectMeta{
						Name:      "match2",
						Namespace: namespace,
					},
					TypeMeta: metav1.TypeMeta{
						Kind: "MachineHealthCheck",
					},
					Spec: machinev1.MachineHealthCheckSpec{
						Selector: metav1.LabelSelector{
							MatchLabels: map[string]string{
								"foo": "bar",
							},
						},
					},
					Status: machinev1.MachineHealthCheckStatus{},
				},
			},
			machine: maotesting.NewMachine("fakeMachine", "node1"),
			node:    maotesting.NewNode("node1", true),
			expectedRequests: []reconcile.Request{
				{
					NamespacedName: client.ObjectKey{
						Namespace: namespace,
						Name:      "match1",
					},
				},
				{
					NamespacedName: client.ObjectKey{
						Namespace: namespace,
						Name:      "match2",
					},
				},
			},
		},
		{
			testCase: "no match",
			mhcs: []*machinev1.MachineHealthCheck{
				{
					ObjectMeta: metav1.ObjectMeta{
						Name:      "noMatch1",
						Namespace: namespace,
					},
					TypeMeta: metav1.TypeMeta{
						Kind: "MachineHealthCheck",
					},
					Spec: machinev1.MachineHealthCheckSpec{
						Selector: metav1.LabelSelector{
							MatchLabels: map[string]string{
								"no": "match",
							},
						},
					},
					Status: machinev1.MachineHealthCheckStatus{},
				},
				{
					ObjectMeta: metav1.ObjectMeta{
						Name:      "noMatch2",
						Namespace: namespace,
					},
					TypeMeta: metav1.TypeMeta{
						Kind: "MachineHealthCheck",
					},
					Spec: machinev1.MachineHealthCheckSpec{
						Selector: metav1.LabelSelector{
							MatchLabels: map[string]string{
								"no": "match",
							},
						},
					},
					Status: machinev1.MachineHealthCheckStatus{},
				},
			},
			machine:          maotesting.NewMachine("fakeMachine", "node1"),
			node:             maotesting.NewNode("node1", true),
			expectedRequests: nil,
		},
		{
			testCase: "node has bad machine annotation",
			mhcs: []*machinev1.MachineHealthCheck{
				{
					ObjectMeta: metav1.ObjectMeta{
						Name:      "mhc1",
						Namespace: namespace,
					},
					TypeMeta: metav1.TypeMeta{
						Kind: "MachineHealthCheck",
					},
					Spec: machinev1.MachineHealthCheckSpec{
						Selector: metav1.LabelSelector{
							MatchLabels: map[string]string{
								"no": "match",
							},
						},
					},
					Status: machinev1.MachineHealthCheckStatus{},
				},
			},
			machine:          maotesting.NewMachine("noNodeAnnotation", "node1"),
			node:             maotesting.NewNode("node1", true),
			expectedRequests: nil,
		},
	}

	for _, tc := range testCases {
		t.Run(tc.testCase, func(t *testing.T) {
			var objects []runtime.Object
			objects = append(objects, runtime.Object(tc.machine), runtime.Object(tc.node))
			for i := range tc.mhcs {
				objects = append(objects, runtime.Object(tc.mhcs[i]))
			}

			requests := newFakeReconciler(objects...).mhcRequestsFromNode(tc.node)
			if !reflect.DeepEqual(requests, tc.expectedRequests) {
				t.Errorf("Expected: %v, got: %v", tc.expectedRequests, requests)
			}
		})
	}
}

func TestGetMachinesFromMHC(t *testing.T) {
	machines := []machinev1.Machine{
		*maotesting.NewMachine("test1", "node1"),
		*maotesting.NewMachine("test2", "node2"),
	}
	testCases := []struct {
		testCase         string
		mhc              *machinev1.MachineHealthCheck
		machines         []machinev1.Machine
		expectedMachines []machinev1.Machine
		expectedError    bool
	}{
		{
			testCase:         "at least one match",
			mhc:              maotesting.NewMachineHealthCheck("foobar"),
			machines:         machines,
			expectedMachines: machines,
		},
		{
			testCase: "no match",
			mhc: &machinev1.MachineHealthCheck{
				ObjectMeta: metav1.ObjectMeta{
					Name:      "match",
					Namespace: namespace,
				},
				TypeMeta: metav1.TypeMeta{
					Kind: "MachineHealthCheck",
				},
				Spec: machinev1.MachineHealthCheckSpec{
					Selector: metav1.LabelSelector{
						MatchLabels: map[string]string{
							"dont": "match",
						},
					},
				},
				Status: machinev1.MachineHealthCheckStatus{},
			},
			machines:         machines,
			expectedMachines: nil,
		},
		{
			testCase: "bad selector",
			mhc: &machinev1.MachineHealthCheck{
				ObjectMeta: metav1.ObjectMeta{
					Name:      "match",
					Namespace: namespace,
				},
				TypeMeta: metav1.TypeMeta{
					Kind: "MachineHealthCheck",
				},
				Spec: machinev1.MachineHealthCheckSpec{
					Selector: metav1.LabelSelector{
						MatchLabels: map[string]string{
							"bad selector": "''",
						},
					},
				},
				Status: machinev1.MachineHealthCheckStatus{},
			},
			machines:         machines,
			expectedMachines: nil,
			expectedError:    true,
		},
	}

	for _, tc := range testCases {
		var objects []runtime.Object
		objects = append(objects, runtime.Object(tc.mhc))
		for i := range tc.machines {
			objects = append(objects, runtime.Object(&tc.machines[i]))
		}

		t.Run(tc.testCase, func(t *testing.T) {
			got, err := newFakeReconciler(objects...).getMachinesFromMHC(*tc.mhc)
			if !equality.Semantic.DeepEqual(got, tc.expectedMachines) {
				t.Errorf("Case: %v. Got: %v, expected: %v", tc.testCase, got, tc.expectedMachines)
			}
			if tc.expectedError != (err != nil) {
				t.Errorf("Case: %v. Got: %v, expected error: %v", tc.testCase, err, tc.expectedError)
			}
		})
	}
}

func TestGetTargetsFromMHC(t *testing.T) {
	machine1 := maotesting.NewMachine("match1", "node1")
	machine2 := maotesting.NewMachine("match2", "node2")
	mhc := maotesting.NewMachineHealthCheck("findTargets")
	testCases := []struct {
		testCase        string
		mhc             *machinev1.MachineHealthCheck
		machines        []*machinev1.Machine
		nodes           []*corev1.Node
		expectedTargets []target
		expectedError   bool
	}{
		{
			testCase: "at least one match",
			mhc:      mhc,
			machines: []*machinev1.Machine{
				machine1,
				{
					TypeMeta: metav1.TypeMeta{Kind: "Machine"},
					ObjectMeta: metav1.ObjectMeta{
						Annotations:     make(map[string]string),
						Name:            "noMatch",
						Namespace:       namespace,
						Labels:          map[string]string{"no": "match"},
						OwnerReferences: []metav1.OwnerReference{{Kind: "MachineSet"}},
					},
					Spec: machinev1.MachineSpec{},
				},
			},
			nodes: []*corev1.Node{
				{
					ObjectMeta: metav1.ObjectMeta{
						Name:      "node1",
						Namespace: metav1.NamespaceNone,
						Annotations: map[string]string{
							machineAnnotationKey: fmt.Sprintf("%s/%s", namespace, "match1"),
						},
						Labels: map[string]string{},
					},
					TypeMeta: metav1.TypeMeta{
						Kind: "Node",
					},
					Status: corev1.NodeStatus{
						Conditions: []corev1.NodeCondition{},
					},
				},
				{
					ObjectMeta: metav1.ObjectMeta{
						Name:      "node2",
						Namespace: metav1.NamespaceNone,
						Annotations: map[string]string{
							machineAnnotationKey: fmt.Sprintf("%s/%s", namespace, "match2"),
						},
						Labels: map[string]string{},
					},
					TypeMeta: metav1.TypeMeta{
						Kind: "Node",
					},
					Status: corev1.NodeStatus{
						Conditions: []corev1.NodeCondition{},
					},
				},
			},
			expectedTargets: []target{
				{
					MHC:     *mhc,
					Machine: *machine1,
					Node: &corev1.Node{
						ObjectMeta: metav1.ObjectMeta{
							Name:      "node1",
							Namespace: metav1.NamespaceNone,
							Annotations: map[string]string{
								machineAnnotationKey: fmt.Sprintf("%s/%s", namespace, "match1"),
							},
							Labels: map[string]string{},
							// the following line is to account for a change in the fake client, see https://github.com/kubernetes-sigs/controller-runtime/pull/1306
							ResourceVersion: "999",
						},
						TypeMeta: metav1.TypeMeta{
							Kind:       "Node",
							APIVersion: "v1",
						},
						Status: corev1.NodeStatus{
							Conditions: []corev1.NodeCondition{},
						},
					},
				},
			},
		},
		{
			testCase: "more than one match",
			mhc:      mhc,
			machines: []*machinev1.Machine{
				machine1,
				machine2,
			},
			nodes: []*corev1.Node{
				{
					ObjectMeta: metav1.ObjectMeta{
						Name:      "node1",
						Namespace: metav1.NamespaceNone,
						Annotations: map[string]string{
							machineAnnotationKey: fmt.Sprintf("%s/%s", namespace, "match1"),
						},
						Labels: map[string]string{},
					},
					TypeMeta: metav1.TypeMeta{
						Kind:       "Node",
						APIVersion: "v1",
					},
					Status: corev1.NodeStatus{
						Conditions: []corev1.NodeCondition{},
					},
				},
				{
					ObjectMeta: metav1.ObjectMeta{
						Name:      "node2",
						Namespace: metav1.NamespaceNone,
						Annotations: map[string]string{
							machineAnnotationKey: fmt.Sprintf("%s/%s", namespace, "match2"),
						},
						Labels: map[string]string{},
					},
					TypeMeta: metav1.TypeMeta{
						Kind:       "Node",
						APIVersion: "v1",
					},
					Status: corev1.NodeStatus{
						Conditions: []corev1.NodeCondition{},
					},
				},
			},
			expectedTargets: []target{
				{
					MHC:     *mhc,
					Machine: *machine1,
					Node: &corev1.Node{
						ObjectMeta: metav1.ObjectMeta{
							Name:      "node1",
							Namespace: metav1.NamespaceNone,
							Annotations: map[string]string{
								machineAnnotationKey: fmt.Sprintf("%s/%s", namespace, "match1"),
							},
							Labels: map[string]string{},
							// the following line is to account for a change in the fake client, see https://github.com/kubernetes-sigs/controller-runtime/pull/1306
							ResourceVersion: "999",
						},
						TypeMeta: metav1.TypeMeta{
							Kind:       "Node",
							APIVersion: "v1",
						},
						Status: corev1.NodeStatus{
							Conditions: []corev1.NodeCondition{},
						},
					},
				},
				{
					MHC:     *mhc,
					Machine: *machine2,
					Node: &corev1.Node{
						ObjectMeta: metav1.ObjectMeta{
							Name:      "node2",
							Namespace: metav1.NamespaceNone,
							Annotations: map[string]string{
								machineAnnotationKey: fmt.Sprintf("%s/%s", namespace, "match2"),
							},
							Labels: map[string]string{},
							// the following line is to account for a change in the fake client, see https://github.com/kubernetes-sigs/controller-runtime/pull/1306
							ResourceVersion: "999",
						},
						TypeMeta: metav1.TypeMeta{
							Kind:       "Node",
							APIVersion: "v1",
						},
						Status: corev1.NodeStatus{
							Conditions: []corev1.NodeCondition{},
						},
					},
				},
			},
		},
		{
			testCase: "machine has no node",
			mhc:      mhc,
			machines: []*machinev1.Machine{
				{
					TypeMeta: metav1.TypeMeta{Kind: "Machine"},
					ObjectMeta: metav1.ObjectMeta{
						Annotations:     make(map[string]string),
						Name:            "noNodeRef",
						Namespace:       namespace,
						Labels:          map[string]string{"foo": "bar"},
						OwnerReferences: []metav1.OwnerReference{{Kind: "MachineSet"}},
					},
					Spec:   machinev1.MachineSpec{},
					Status: machinev1.MachineStatus{},
				},
			},
			nodes: []*corev1.Node{},
			expectedTargets: []target{
				{
					MHC: *mhc,
					Machine: machinev1.Machine{
						TypeMeta: metav1.TypeMeta{Kind: "Machine"},
						ObjectMeta: metav1.ObjectMeta{
							Annotations:     make(map[string]string),
							Name:            "noNodeRef",
							Namespace:       namespace,
							Labels:          map[string]string{"foo": "bar"},
							OwnerReferences: []metav1.OwnerReference{{Kind: "MachineSet"}},
							// the following line is to account for a change in the fake client, see https://github.com/kubernetes-sigs/controller-runtime/pull/1306
							ResourceVersion: "999",
						},
						Spec:   machinev1.MachineSpec{},
						Status: machinev1.MachineStatus{},
					},
					Node: nil,
				},
			},
		},
		{
			testCase: "node not found",
			mhc:      mhc,
			machines: []*machinev1.Machine{
				machine1,
			},
			nodes: []*corev1.Node{},
			expectedTargets: []target{
				{
					MHC:     *mhc,
					Machine: *machine1,
					Node: &corev1.Node{
						ObjectMeta: metav1.ObjectMeta{
							Name:      "node1",
							Namespace: metav1.NamespaceNone,
						},
					},
				},
			},
		},
	}
	for _, tc := range testCases {
		var objects []runtime.Object
		objects = append(objects, runtime.Object(tc.mhc))
		for i := range tc.machines {
			objects = append(objects, runtime.Object(tc.machines[i]))
		}
		for i := range tc.nodes {
			objects = append(objects, runtime.Object(tc.nodes[i]))
		}

		t.Run(tc.testCase, func(t *testing.T) {
			got, err := newFakeReconciler(objects...).getTargetsFromMHC(*tc.mhc)
			if !equality.Semantic.DeepEqual(got, tc.expectedTargets) {
				t.Errorf("Case: %v. Got: %+v, expected: %+v", tc.testCase, got, tc.expectedTargets)
			}
			if tc.expectedError != (err != nil) {
				t.Errorf("Case: %v. Got: %v, expected error: %v", tc.testCase, err, tc.expectedError)
			}
		})
	}
}

func TestGetNodeFromMachine(t *testing.T) {
	testCases := []struct {
		testCase      string
		machine       *machinev1.Machine
		node          *corev1.Node
		expectedNode  *corev1.Node
		expectedError bool
	}{
		{
			testCase: "match",
			machine: &machinev1.Machine{
				TypeMeta: metav1.TypeMeta{Kind: "Machine"},
				ObjectMeta: metav1.ObjectMeta{
					Annotations:     make(map[string]string),
					Name:            "machine",
					Namespace:       namespace,
					Labels:          map[string]string{"foo": "bar"},
					OwnerReferences: []metav1.OwnerReference{{Kind: "MachineSet"}},
				},
				Spec: machinev1.MachineSpec{},
				Status: machinev1.MachineStatus{
					NodeRef: &corev1.ObjectReference{
						Name:      "node",
						Namespace: metav1.NamespaceNone,
					},
				},
			},
			node: &corev1.Node{
				ObjectMeta: metav1.ObjectMeta{
					Name:      "node",
					Namespace: metav1.NamespaceNone,
					Annotations: map[string]string{
						machineAnnotationKey: fmt.Sprintf("%s/%s", namespace, "machine"),
					},
					Labels: map[string]string{},
				},
				TypeMeta: metav1.TypeMeta{
					Kind: "Node",
				},
				Status: corev1.NodeStatus{
					Conditions: []corev1.NodeCondition{},
				},
			},
			expectedNode: &corev1.Node{
				ObjectMeta: metav1.ObjectMeta{
					Name:      "node",
					Namespace: metav1.NamespaceNone,
					Annotations: map[string]string{
						machineAnnotationKey: fmt.Sprintf("%s/%s", namespace, "machine"),
					},
					Labels: map[string]string{},
					// the following line is to account for a change in the fake client, see https://github.com/kubernetes-sigs/controller-runtime/pull/1306
					ResourceVersion: "999",
				},
				TypeMeta: metav1.TypeMeta{
					Kind:       "Node",
					APIVersion: "v1",
				},
				Status: corev1.NodeStatus{
					Conditions: []corev1.NodeCondition{},
				},
			},
			expectedError: false,
		},
		{
			testCase: "no nodeRef",
			machine: &machinev1.Machine{
				TypeMeta: metav1.TypeMeta{Kind: "Machine"},
				ObjectMeta: metav1.ObjectMeta{
					Annotations:     make(map[string]string),
					Name:            "machine",
					Namespace:       namespace,
					Labels:          map[string]string{"foo": "bar"},
					OwnerReferences: []metav1.OwnerReference{{Kind: "MachineSet"}},
				},
				Spec:   machinev1.MachineSpec{},
				Status: machinev1.MachineStatus{},
			},
			node: &corev1.Node{
				ObjectMeta: metav1.ObjectMeta{
					Name:      "node",
					Namespace: metav1.NamespaceNone,
					Annotations: map[string]string{
						machineAnnotationKey: fmt.Sprintf("%s/%s", namespace, "machine"),
					},
					Labels: map[string]string{},
				},
				TypeMeta: metav1.TypeMeta{
					Kind: "Node",
				},
				Status: corev1.NodeStatus{
					Conditions: []corev1.NodeCondition{},
				},
			},
			expectedNode:  nil,
			expectedError: false,
		},
		{
			testCase: "node not found",
			machine: &machinev1.Machine{
				TypeMeta: metav1.TypeMeta{Kind: "Machine"},
				ObjectMeta: metav1.ObjectMeta{
					Annotations:     make(map[string]string),
					Name:            "machine",
					Namespace:       namespace,
					Labels:          map[string]string{"foo": "bar"},
					OwnerReferences: []metav1.OwnerReference{{Kind: "MachineSet"}},
				},
				Spec: machinev1.MachineSpec{},
				Status: machinev1.MachineStatus{
					NodeRef: &corev1.ObjectReference{
						Name:      "nonExistingNode",
						Namespace: metav1.NamespaceNone,
					},
				},
			},
			node:          maotesting.NewNode("anyNode", true),
			expectedNode:  &corev1.Node{},
			expectedError: true,
		},
	}
	for _, tc := range testCases {
		var objects []runtime.Object
		objects = append(objects, runtime.Object(tc.machine), runtime.Object(tc.node))
		t.Run(tc.testCase, func(t *testing.T) {
			got, err := newFakeReconciler(objects...).getNodeFromMachine(*tc.machine)
			if !equality.Semantic.DeepEqual(got, tc.expectedNode) {
				t.Errorf("Case: %v. Got: %v, expected: %v", tc.testCase, got, tc.expectedNode)
			}
			if tc.expectedError != (err != nil) {
				t.Errorf("Case: %v. Got: %v, expected error: %v", tc.testCase, err, tc.expectedError)
			}
		})
	}
}

func TestNeedsRemediation(t *testing.T) {
	knownDate := metav1.Time{Time: time.Date(1985, 06, 03, 0, 0, 0, 0, time.Local)}
	providerID := "mockProviderId"
	machineFailed := machinePhaseFailed
	testCases := []struct {
		testCase                    string
		target                      *target
		timeoutForMachineToHaveNode time.Duration
		expectedNeedsRemediation    bool
		expectedNextCheck           time.Duration
		expectedError               bool
		failedNodeStartupTimeout    time.Duration
	}{
		{
			testCase: "healthy: does not met conditions criteria",
			target: &target{
				Machine: *maotesting.NewMachine("test", "node"),
				Node: &corev1.Node{
					ObjectMeta: metav1.ObjectMeta{
						Name:      "node",
						Namespace: metav1.NamespaceNone,
						Annotations: map[string]string{
							machineAnnotationKey: fmt.Sprintf("%s/%s", namespace, "machine"),
						},
						Labels: map[string]string{},
						UID:    "uid",
					},
					TypeMeta: metav1.TypeMeta{
						Kind: "Node",
					},
					Status: corev1.NodeStatus{
						Conditions: []corev1.NodeCondition{
							{
								Type:               corev1.NodeReady,
								Status:             corev1.ConditionTrue,
								LastTransitionTime: knownDate,
							},
						},
					},
				},
				MHC: machinev1.MachineHealthCheck{
					ObjectMeta: metav1.ObjectMeta{
						Name:      "test",
						Namespace: namespace,
					},
					TypeMeta: metav1.TypeMeta{
						Kind: "MachineHealthCheck",
					},
					Spec: machinev1.MachineHealthCheckSpec{
						Selector: metav1.LabelSelector{
							MatchLabels: map[string]string{
								"foo": "bar",
							},
						},
						UnhealthyConditions: []machinev1.UnhealthyCondition{
							{
								Type:    "Ready",
								Status:  "Unknown",
								Timeout: metav1.Duration{Duration: 300 * time.Second},
							},
							{
								Type:    "Ready",
								Status:  "False",
								Timeout: metav1.Duration{Duration: 300 * time.Second},
							},
						},
					},
					Status: machinev1.MachineHealthCheckStatus{},
				},
			},
			timeoutForMachineToHaveNode: defaultNodeStartupTimeout,
			expectedNeedsRemediation:    false,
			expectedNextCheck:           time.Duration(0),
			expectedError:               false,
		},
		{
			testCase: "unhealthy: node does not exist",
			target: &target{
				Machine: *maotesting.NewMachine("test", "node"),
				Node:    &corev1.Node{},
				MHC: machinev1.MachineHealthCheck{
					ObjectMeta: metav1.ObjectMeta{
						Name:      "test",
						Namespace: namespace,
					},
					TypeMeta: metav1.TypeMeta{
						Kind: "MachineHealthCheck",
					},
					Spec: machinev1.MachineHealthCheckSpec{
						Selector: metav1.LabelSelector{
							MatchLabels: map[string]string{
								"foo": "bar",
							},
						},
						UnhealthyConditions: []machinev1.UnhealthyCondition{
							{
								Type:    "Ready",
								Status:  "Unknown",
								Timeout: metav1.Duration{Duration: 300 * time.Second},
							},
							{
								Type:    "Ready",
								Status:  "False",
								Timeout: metav1.Duration{Duration: 300 * time.Second},
							},
						},
					},
					Status: machinev1.MachineHealthCheckStatus{},
				},
			},
			timeoutForMachineToHaveNode: defaultNodeStartupTimeout,
			expectedNeedsRemediation:    true,
			expectedNextCheck:           time.Duration(0),
			expectedError:               false,
		},
		{
			testCase: "unhealthy: nodeRef nil longer than timeout",
			target: &target{
				Machine: machinev1.Machine{
					TypeMeta: metav1.TypeMeta{Kind: "Machine"},
					ObjectMeta: metav1.ObjectMeta{
						Annotations:     make(map[string]string),
						Name:            "machine",
						Namespace:       namespace,
						Labels:          map[string]string{"foo": "bar"},
						OwnerReferences: []metav1.OwnerReference{{Kind: "MachineSet"}},
					},
					Spec: machinev1.MachineSpec{},
					Status: machinev1.MachineStatus{
						LastUpdated: &metav1.Time{Time: time.Now().Add(-defaultNodeStartupTimeout - 1*time.Second)},
					},
				},
				Node: nil,
				MHC: machinev1.MachineHealthCheck{
					ObjectMeta: metav1.ObjectMeta{
						Name:      "test",
						Namespace: namespace,
					},
					TypeMeta: metav1.TypeMeta{
						Kind: "MachineHealthCheck",
					},
					Spec: machinev1.MachineHealthCheckSpec{
						Selector: metav1.LabelSelector{
							MatchLabels: map[string]string{
								"foo": "bar",
							},
						},
						UnhealthyConditions: []machinev1.UnhealthyCondition{
							{
								Type:    "Ready",
								Status:  "Unknown",
								Timeout: metav1.Duration{Duration: 300 * time.Second},
							},
							{
								Type:    "Ready",
								Status:  "False",
								Timeout: metav1.Duration{Duration: 300 * time.Second},
							},
						},
					},
					Status: machinev1.MachineHealthCheckStatus{},
				},
			},
			timeoutForMachineToHaveNode: defaultNodeStartupTimeout,
			expectedNeedsRemediation:    true,
			expectedNextCheck:           time.Duration(0),
			expectedError:               false,
		},
		{
			testCase: "unhealthy: nodeRef nil, timeout disabled",
			target: &target{
				Machine: machinev1.Machine{
					TypeMeta: metav1.TypeMeta{Kind: "Machine"},
					ObjectMeta: metav1.ObjectMeta{
						Annotations:     make(map[string]string),
						Name:            "machine",
						Namespace:       namespace,
						Labels:          map[string]string{"foo": "bar"},
						OwnerReferences: []metav1.OwnerReference{{Kind: "MachineSet"}},
					},
					Spec: machinev1.MachineSpec{},
					Status: machinev1.MachineStatus{
						LastUpdated: &metav1.Time{Time: time.Now().Add(time.Duration(-defaultNodeStartupTimeout) - 1*time.Second)},
					},
				},
				Node: nil,
				MHC: machinev1.MachineHealthCheck{
					ObjectMeta: metav1.ObjectMeta{
						Name:      "test",
						Namespace: namespace,
					},
					TypeMeta: metav1.TypeMeta{
						Kind: "MachineHealthCheck",
					},
					Spec: machinev1.MachineHealthCheckSpec{
						Selector: metav1.LabelSelector{
							MatchLabels: map[string]string{
								"foo": "bar",
							},
						},
						UnhealthyConditions: []machinev1.UnhealthyCondition{
							{
								Type:    "Ready",
								Status:  "Unknown",
								Timeout: metav1.Duration{Duration: 3600 * time.Second},
							},
							{
								Type:    "Ready",
								Status:  "False",
								Timeout: metav1.Duration{Duration: 3600 * time.Second},
							},
						},
					},
					Status: machinev1.MachineHealthCheckStatus{},
				},
			},
			timeoutForMachineToHaveNode: time.Duration(0),
			expectedNeedsRemediation:    false,
			expectedNextCheck:           time.Duration(0),
			expectedError:               false,
		},
		{
			testCase: "unhealthy: meet conditions criteria",
			target: &target{
				Machine: machinev1.Machine{
					TypeMeta: metav1.TypeMeta{Kind: "Machine"},
					ObjectMeta: metav1.ObjectMeta{
						Annotations:     make(map[string]string),
						Name:            "machine",
						Namespace:       namespace,
						Labels:          map[string]string{"foo": "bar"},
						OwnerReferences: []metav1.OwnerReference{{Kind: "MachineSet"}},
					},
					Spec: machinev1.MachineSpec{},
					Status: machinev1.MachineStatus{
						LastUpdated: &metav1.Time{Time: time.Now().Add(-defaultNodeStartupTimeout - 1*time.Second)},
					},
				},
				Node: &corev1.Node{
					ObjectMeta: metav1.ObjectMeta{
						Name:      "node",
						Namespace: metav1.NamespaceNone,
						Annotations: map[string]string{
							machineAnnotationKey: fmt.Sprintf("%s/%s", namespace, "machine"),
						},
						Labels: map[string]string{},
						UID:    "uid",
					},
					TypeMeta: metav1.TypeMeta{
						Kind: "Node",
					},
					Status: corev1.NodeStatus{
						Conditions: []corev1.NodeCondition{
							{
								Type:               corev1.NodeReady,
								Status:             corev1.ConditionFalse,
								LastTransitionTime: metav1.Time{Time: time.Now().Add(time.Duration(-400) * time.Second)},
							},
						},
					},
				},
				MHC: machinev1.MachineHealthCheck{
					ObjectMeta: metav1.ObjectMeta{
						Name:      "test",
						Namespace: namespace,
					},
					TypeMeta: metav1.TypeMeta{
						Kind: "MachineHealthCheck",
					},
					Spec: machinev1.MachineHealthCheckSpec{
						Selector: metav1.LabelSelector{
							MatchLabels: map[string]string{
								"foo": "bar",
							},
						},
						UnhealthyConditions: []machinev1.UnhealthyCondition{
							{
								Type:    "Ready",
								Status:  "Unknown",
								Timeout: metav1.Duration{Duration: 300 * time.Second},
							},
							{
								Type:    "Ready",
								Status:  "False",
								Timeout: metav1.Duration{Duration: 300 * time.Second},
							},
						},
					},
					Status: machinev1.MachineHealthCheckStatus{},
				},
			},
			timeoutForMachineToHaveNode: defaultNodeStartupTimeout,
			expectedNeedsRemediation:    true,
			expectedNextCheck:           time.Duration(0),
			expectedError:               false,
		},
		{
			testCase: "unhealthy: machine phase failed without node",
			target: &target{
				Machine: machinev1.Machine{
					TypeMeta: metav1.TypeMeta{Kind: "Machine"},
					ObjectMeta: metav1.ObjectMeta{
						Annotations:       make(map[string]string),
						Name:              "machine",
						Namespace:         namespace,
						Labels:            map[string]string{"foo": "bar"},
						OwnerReferences:   []metav1.OwnerReference{{Kind: "MachineSet"}},
						CreationTimestamp: metav1.Now(),
					},
					Spec: mapiv1beta1.MachineSpec{
						ProviderID: &providerID,
					},
<<<<<<< HEAD
					Status: mapiv1beta1.MachineStatus{
=======
					Spec: machinev1.MachineSpec{},
					Status: machinev1.MachineStatus{
>>>>>>> ee77ca7b
						Phase: &machineFailed,
					},
				},
				Node: nil,
				MHC: machinev1.MachineHealthCheck{
					ObjectMeta: metav1.ObjectMeta{
						Name:      "test",
						Namespace: namespace,
					},
					TypeMeta: metav1.TypeMeta{
						Kind: "MachineHealthCheck",
					},
					Spec: machinev1.MachineHealthCheckSpec{
						Selector: metav1.LabelSelector{
							MatchLabels: map[string]string{
								"foo": "bar",
							},
						},
						UnhealthyConditions: []machinev1.UnhealthyCondition{
							{
								Type:    "Ready",
								Status:  "Unknown",
								Timeout: metav1.Duration{Duration: 300 * time.Second},
							},
							{
								Type:    "Ready",
								Status:  "False",
								Timeout: metav1.Duration{Duration: 300 * time.Second},
							},
						},
					},
					Status: machinev1.MachineHealthCheckStatus{},
				},
			},
			timeoutForMachineToHaveNode: defaultNodeStartupTimeout,
			expectedNeedsRemediation:    false,
			expectedNextCheck:           time.Duration(0),
			expectedError:               false,
			failedNodeStartupTimeout:    time.Minute,
		},
		{
			testCase: "unhealthy: machine phase failed with node",
			target: &target{
				Machine: mapiv1beta1.Machine{
					TypeMeta: metav1.TypeMeta{Kind: "Machine"},
					ObjectMeta: metav1.ObjectMeta{
						Annotations:       make(map[string]string),
						Name:              "machine",
						Namespace:         namespace,
						Labels:            map[string]string{"foo": "bar"},
						OwnerReferences:   []metav1.OwnerReference{{Kind: "MachineSet"}},
						CreationTimestamp: metav1.Now(),
					},
					Spec: mapiv1beta1.MachineSpec{
						ProviderID: &providerID,
					},
					Status: mapiv1beta1.MachineStatus{
						Phase: &machineFailed,
						NodeRef: &corev1.ObjectReference{
							Name:      "nodeUnhealthy",
							Namespace: metav1.NamespaceNone,
						},
					},
				},
				Node: maotesting.NewNode("nodeUnhealthy", false),
				MHC: mapiv1beta1.MachineHealthCheck{
					ObjectMeta: metav1.ObjectMeta{
						Name:      "test",
						Namespace: namespace,
					},
					TypeMeta: metav1.TypeMeta{
						Kind: "MachineHealthCheck",
					},
					Spec: mapiv1beta1.MachineHealthCheckSpec{
						Selector: metav1.LabelSelector{
							MatchLabels: map[string]string{
								"foo": "bar",
							},
						},
						UnhealthyConditions: []mapiv1beta1.UnhealthyCondition{
							{
								Type:    "Ready",
								Status:  "Unknown",
								Timeout: metav1.Duration{Duration: 300 * time.Second},
							},
							{
								Type:    "Ready",
								Status:  "False",
								Timeout: metav1.Duration{Duration: 300 * time.Second},
							},
						},
					},
					Status: mapiv1beta1.MachineHealthCheckStatus{},
				},
			},
			timeoutForMachineToHaveNode: defaultNodeStartupTimeout,
			expectedNeedsRemediation:    true,
			expectedNextCheck:           time.Duration(0),
			expectedError:               false,
			failedNodeStartupTimeout:    time.Minute,
		},
		{
			testCase: "healthy: meet conditions criteria but timeout",
			target: &target{
				Machine: machinev1.Machine{
					TypeMeta: metav1.TypeMeta{Kind: "Machine"},
					ObjectMeta: metav1.ObjectMeta{
						Annotations:     make(map[string]string),
						Name:            "machine",
						Namespace:       namespace,
						Labels:          map[string]string{"foo": "bar"},
						OwnerReferences: []metav1.OwnerReference{{Kind: "MachineSet"}},
					},
					Spec: machinev1.MachineSpec{},
					Status: machinev1.MachineStatus{
						LastUpdated: &metav1.Time{Time: time.Now().Add(-defaultNodeStartupTimeout - 1*time.Second)},
					},
				},
				Node: &corev1.Node{
					ObjectMeta: metav1.ObjectMeta{
						Name:      "node",
						Namespace: metav1.NamespaceNone,
						Annotations: map[string]string{
							machineAnnotationKey: fmt.Sprintf("%s/%s", namespace, "machine"),
						},
						Labels: map[string]string{},
						UID:    "uid",
					},
					TypeMeta: metav1.TypeMeta{
						Kind: "Node",
					},
					Status: corev1.NodeStatus{
						Conditions: []corev1.NodeCondition{
							{
								Type:               corev1.NodeReady,
								Status:             corev1.ConditionFalse,
								LastTransitionTime: metav1.Time{Time: time.Now().Add(time.Duration(-200) * time.Second)},
							},
						},
					},
				},
				MHC: machinev1.MachineHealthCheck{
					ObjectMeta: metav1.ObjectMeta{
						Name:      "test",
						Namespace: namespace,
					},
					TypeMeta: metav1.TypeMeta{
						Kind: "MachineHealthCheck",
					},
					Spec: machinev1.MachineHealthCheckSpec{
						Selector: metav1.LabelSelector{
							MatchLabels: map[string]string{
								"foo": "bar",
							},
						},
						UnhealthyConditions: []machinev1.UnhealthyCondition{
							{
								Type:    "Ready",
								Status:  "Unknown",
								Timeout: metav1.Duration{Duration: 300 * time.Second},
							},
							{
								Type:    "Ready",
								Status:  "False",
								Timeout: metav1.Duration{Duration: 300 * time.Second},
							},
						},
					},
					Status: machinev1.MachineHealthCheckStatus{},
				},
			},
			timeoutForMachineToHaveNode: defaultNodeStartupTimeout,
			expectedNeedsRemediation:    false,
			expectedNextCheck:           1 * time.Minute, // 300-200 rounded
			expectedError:               false,
		},
	}

	for _, tc := range testCases {
		t.Run(tc.testCase, func(t *testing.T) {
			needsRemediation, nextCheck, err := tc.target.needsRemediation(tc.timeoutForMachineToHaveNode, tc.failedNodeStartupTimeout)
			if needsRemediation != tc.expectedNeedsRemediation {
				t.Errorf("Case: %v. Got: %v, expected: %v", tc.testCase, needsRemediation, tc.expectedNeedsRemediation)
			}
			if tc.expectedNextCheck == time.Duration(0) {
				if nextCheck != tc.expectedNextCheck {
					t.Errorf("Case: %v. Got: %v, expected: %v", tc.testCase, int(nextCheck), int(tc.expectedNextCheck))
				}
			}
			if tc.expectedNextCheck != time.Duration(0) {
				now := time.Now()
				// since isUnhealthy will check timeout against now() again, the nextCheck must be slightly lower to the
				// margin calculated here
				if now.Add(nextCheck).Before(now.Add(tc.expectedNextCheck)) {
					t.Errorf("Case: %v. Got: %v, expected: %v", tc.testCase, nextCheck, tc.expectedNextCheck)
				}
			}
			if tc.expectedError != (err != nil) {
				t.Errorf("Case: %v. Got: %v, expected error: %v", tc.testCase, err, tc.expectedError)
			}
		})
	}
}

func TestMinDuration(t *testing.T) {
	testCases := []struct {
		testCase  string
		durations []time.Duration
		expected  time.Duration
	}{
		{
			testCase: "empty slice",
			expected: time.Duration(0),
		},
		{
			testCase: "find min",
			durations: []time.Duration{
				time.Duration(1),
				time.Duration(2),
				time.Duration(3),
			},
			expected: time.Duration(1),
		},
	}
	for _, tc := range testCases {
		t.Run(tc.testCase, func(t *testing.T) {
			if got := minDuration(tc.durations); got != tc.expected {
				t.Errorf("Case: %v. Got: %v, expected error: %v", tc.testCase, got, tc.expected)
			}
		})
	}
}

func TestStringPointerDeref(t *testing.T) {
	value := "test"
	testCases := []struct {
		stringPointer *string
		expected      string
	}{
		{
			stringPointer: nil,
			expected:      "",
		},
		{
			stringPointer: &value,
			expected:      value,
		},
	}
	for _, tc := range testCases {
		if got := derefStringPointer(tc.stringPointer); got != tc.expected {
			t.Errorf("Got: %v, expected: %v", got, tc.expected)
		}
	}
}

func TestRemediate(t *testing.T) {
	testCases := []struct {
		testCase       string
		target         *target
		expectedError  bool
		deletion       bool
		expectedEvents []string
	}{
		{
			testCase: "no master",
			target: &target{
				Machine: machinev1.Machine{
					TypeMeta: metav1.TypeMeta{
						Kind:       "Machine",
						APIVersion: "machine.openshift.io/v1beta1",
					},
					ObjectMeta: metav1.ObjectMeta{
						Annotations: make(map[string]string),
						Name:        "test",
						Namespace:   namespace,
						Labels:      map[string]string{"foo": "bar"},
						OwnerReferences: []metav1.OwnerReference{
							{
								Kind:       "MachineSet",
								Controller: pointer.BoolPtr(true),
							},
						},
					},
					Spec:   machinev1.MachineSpec{},
					Status: machinev1.MachineStatus{},
				},
				Node: &corev1.Node{
					ObjectMeta: metav1.ObjectMeta{
						Name:      "test",
						Namespace: metav1.NamespaceNone,
						Annotations: map[string]string{
							machineAnnotationKey: fmt.Sprintf("%s/%s", namespace, "machine"),
						},
						Labels: map[string]string{},
					},
					TypeMeta: metav1.TypeMeta{
						Kind: "Node",
					},
					Status: corev1.NodeStatus{},
				},
				MHC: machinev1.MachineHealthCheck{},
			},
			deletion:       true,
			expectedError:  false,
			expectedEvents: []string{EventMachineDeleted},
		},
		{
			testCase: "node master",
			target: &target{
				Machine: machinev1.Machine{
					TypeMeta: metav1.TypeMeta{
						Kind:       "Machine",
						APIVersion: "machine.openshift.io/v1beta1",
					},
					ObjectMeta: metav1.ObjectMeta{
						Annotations: make(map[string]string),
						Name:        "test",
						Namespace:   namespace,
						Labels:      map[string]string{"foo": "bar"},
						OwnerReferences: []metav1.OwnerReference{
							{
								Kind:       "MachineSet",
								Controller: pointer.BoolPtr(true),
							},
						},
						UID: "uid",
					},
					//Spec:   machinev1.MachineSpec{},
					//Status: machinev1.MachineStatus{},
				},
				Node: &corev1.Node{
					ObjectMeta: metav1.ObjectMeta{
						Name:      "test",
						Namespace: metav1.NamespaceNone,
						Annotations: map[string]string{
							machineAnnotationKey: fmt.Sprintf("%s/%s", namespace, "machine"),
						},
						Labels: map[string]string{
							nodeMasterLabel: "",
						},
					},
					TypeMeta: metav1.TypeMeta{
						Kind: "Node",
					},
					Status: corev1.NodeStatus{},
				},
				MHC: machinev1.MachineHealthCheck{},
			},
			deletion:       true,
			expectedError:  false,
			expectedEvents: []string{EventMachineDeleted},
		},
		{
			testCase: "machine master",
			target: &target{
				Machine: machinev1.Machine{
					TypeMeta: metav1.TypeMeta{
						Kind:       "Machine",
						APIVersion: "machine.openshift.io/v1beta1",
					},
					ObjectMeta: metav1.ObjectMeta{
						Annotations: make(map[string]string),
						Name:        "test",
						Namespace:   namespace,
						Labels: map[string]string{
							machineRoleLabel: machineMasterRole,
						},
						OwnerReferences: []metav1.OwnerReference{
							{
								Kind:       "MachineSet",
								Controller: pointer.BoolPtr(true),
							},
						},
					},
					Spec:   machinev1.MachineSpec{},
					Status: machinev1.MachineStatus{},
				},
				Node: &corev1.Node{},
				MHC:  machinev1.MachineHealthCheck{},
			},
			deletion:       true,
			expectedError:  false,
			expectedEvents: []string{EventMachineDeleted},
		},
	}

	for _, tc := range testCases {
		t.Run(tc.testCase, func(t *testing.T) {
			var objects []runtime.Object
			objects = append(objects, runtime.Object(&tc.target.Machine))
			recorder := record.NewFakeRecorder(2)
			r := newFakeReconcilerWithCustomRecorder(recorder, objects...)
			if err := r.internalRemediation(*tc.target); (err != nil) != tc.expectedError {
				t.Errorf("Case: %v. Got: %v, expected error: %v", tc.testCase, err, tc.expectedError)
			}
			assertEvents(t, tc.testCase, tc.expectedEvents, recorder.Events)
			machine := &machinev1.Machine{}
			err := r.client.Get(context.TODO(), namespacedName(&tc.target.Machine), machine)
			if tc.deletion {
				if err != nil {
					if !apierrors.IsNotFound(err) {
						t.Errorf("Expected not found error, got: %v", err)
					}
				} else {
					t.Errorf("Expected not found error while getting remediated machine")
				}
			}
			if !tc.deletion {
				if !equality.Semantic.DeepEqual(*machine, tc.target.Machine) {
					t.Errorf("Case: %v. Got: %+v, expected: %+v", tc.testCase, *machine, tc.target.Machine)
				}
			}
		})
	}
}

func TestReconcileStatus(t *testing.T) {
	testCases := []struct {
		testCase            string
		mhc                 *machinev1.MachineHealthCheck
		totalTargets        int
		currentHealthy      int
		remediationsAllowed int32
	}{
		{
			testCase: "status gets new values",
			mhc: &machinev1.MachineHealthCheck{
				ObjectMeta: metav1.ObjectMeta{
					Name:      "test",
					Namespace: namespace,
				},
				TypeMeta: metav1.TypeMeta{
					Kind: "MachineHealthCheck",
				},
				Spec: machinev1.MachineHealthCheckSpec{
					Selector: metav1.LabelSelector{},
				},
				Status: machinev1.MachineHealthCheckStatus{},
			},
			totalTargets:        10,
			currentHealthy:      5,
			remediationsAllowed: 5,
		},
		{
			testCase: "when the unhealthy machines exceed maxUnhealthy",
			mhc: &machinev1.MachineHealthCheck{
				ObjectMeta: metav1.ObjectMeta{
					Name:      "test",
					Namespace: namespace,
				},
				TypeMeta: metav1.TypeMeta{
					Kind: "MachineHealthCheck",
				},
				Spec: machinev1.MachineHealthCheckSpec{
					Selector:     metav1.LabelSelector{},
					MaxUnhealthy: &intstr.IntOrString{Type: intstr.String, StrVal: "40%"},
				},
				Status: machinev1.MachineHealthCheckStatus{},
			},
			totalTargets:        10,
			currentHealthy:      5,
			remediationsAllowed: 0,
		},
		{
			testCase: "when the unhealthy machines does not exceed maxUnhealthy",
			mhc: &machinev1.MachineHealthCheck{
				ObjectMeta: metav1.ObjectMeta{
					Name:      "test",
					Namespace: namespace,
				},
				TypeMeta: metav1.TypeMeta{
					Kind: "MachineHealthCheck",
				},
				Spec: machinev1.MachineHealthCheckSpec{
					Selector:     metav1.LabelSelector{},
					MaxUnhealthy: &intstr.IntOrString{Type: intstr.String, StrVal: "40%"},
				},
				Status: machinev1.MachineHealthCheckStatus{},
			},
			totalTargets:        10,
			currentHealthy:      7,
			remediationsAllowed: 1,
		},
	}
	for _, tc := range testCases {
		t.Run(tc.testCase, func(t *testing.T) {
			var objects []runtime.Object
			objects = append(objects, runtime.Object(tc.mhc))
			r := newFakeReconciler(objects...)

			mergeBase := client.MergeFrom(tc.mhc.DeepCopy())

			tc.mhc.Status.ExpectedMachines = &tc.totalTargets
			tc.mhc.Status.CurrentHealthy = &tc.currentHealthy

			if err := r.reconcileStatus(mergeBase, tc.mhc); err != nil {
				t.Fatalf("Unexpected error: %v", err)
			}
			mhc := &machinev1.MachineHealthCheck{}
			if err := r.client.Get(context.TODO(), namespacedName(tc.mhc), mhc); err != nil {
				t.Fatalf("Unexpected error: %v", err)
			}
			if *mhc.Status.ExpectedMachines != tc.totalTargets {
				t.Errorf("Case: %v. Got: %v, expected: %v", tc.testCase, mhc.Status.ExpectedMachines, tc.totalTargets)
			}
			if *mhc.Status.CurrentHealthy != tc.currentHealthy {
				t.Errorf("Case: %v. Got: %v, expected: %v", tc.testCase, mhc.Status.CurrentHealthy, tc.currentHealthy)
			}
			if mhc.Status.RemediationsAllowed != tc.remediationsAllowed {
				t.Errorf("Case: %v. Got: %v, expected: %v", tc.testCase, mhc.Status.RemediationsAllowed, tc.remediationsAllowed)
			}
		})
	}
}

func TestHealthCheckTargets(t *testing.T) {
	now := time.Now()
	testCases := []struct {
		testCase                    string
		targets                     []target
		timeoutForMachineToHaveNode time.Duration
		currentHealthy              int
		needRemediationTargets      []target
		nextCheckTimesLen           int
		errList                     []error
	}{
		{
			testCase: "one healthy, one unhealthy",
			targets: []target{
				{
					Machine: machinev1.Machine{
						TypeMeta: metav1.TypeMeta{Kind: "Machine"},
						ObjectMeta: metav1.ObjectMeta{
							Annotations:     make(map[string]string),
							Name:            "machine",
							Namespace:       namespace,
							Labels:          map[string]string{"foo": "bar"},
							OwnerReferences: []metav1.OwnerReference{{Kind: "MachineSet"}},
						},
						Spec:   machinev1.MachineSpec{},
						Status: machinev1.MachineStatus{},
					},
					Node: &corev1.Node{
						ObjectMeta: metav1.ObjectMeta{
							Name:      "node",
							Namespace: metav1.NamespaceNone,
							Annotations: map[string]string{
								machineAnnotationKey: fmt.Sprintf("%s/%s", namespace, "machine"),
							},
							Labels: map[string]string{},
							UID:    "uid",
						},
						TypeMeta: metav1.TypeMeta{
							Kind: "Node",
						},
						Status: corev1.NodeStatus{
							Conditions: []corev1.NodeCondition{
								{
									Type:               corev1.NodeReady,
									Status:             corev1.ConditionTrue,
									LastTransitionTime: metav1.Time{},
								},
							},
						},
					},
					MHC: machinev1.MachineHealthCheck{
						ObjectMeta: metav1.ObjectMeta{
							Name:      "test",
							Namespace: namespace,
						},
						TypeMeta: metav1.TypeMeta{
							Kind: "MachineHealthCheck",
						},
						Spec: machinev1.MachineHealthCheckSpec{
							Selector: metav1.LabelSelector{
								MatchLabels: map[string]string{
									"foo": "bar",
								},
							},
							UnhealthyConditions: []machinev1.UnhealthyCondition{
								{
									Type:    "Ready",
									Status:  "Unknown",
									Timeout: metav1.Duration{Duration: 300 * time.Second},
								},
								{
									Type:    "Ready",
									Status:  "False",
									Timeout: metav1.Duration{Duration: 300 * time.Second},
								},
							},
						},
						Status: machinev1.MachineHealthCheckStatus{},
					},
				},
				{
					Machine: machinev1.Machine{
						TypeMeta: metav1.TypeMeta{Kind: "Machine"},
						ObjectMeta: metav1.ObjectMeta{
							Annotations:     make(map[string]string),
							Name:            "machine",
							Namespace:       namespace,
							Labels:          map[string]string{"foo": "bar"},
							OwnerReferences: []metav1.OwnerReference{{Kind: "MachineSet"}},
						},
						Spec:   machinev1.MachineSpec{},
						Status: machinev1.MachineStatus{},
					},
					Node: &corev1.Node{
						ObjectMeta: metav1.ObjectMeta{
							Name:      "node",
							Namespace: metav1.NamespaceNone,
							Annotations: map[string]string{
								machineAnnotationKey: fmt.Sprintf("%s/%s", namespace, "machine"),
							},
							Labels: map[string]string{},
							UID:    "uid",
						},
						TypeMeta: metav1.TypeMeta{
							Kind: "Node",
						},
						Status: corev1.NodeStatus{
							Conditions: []corev1.NodeCondition{
								{
									Type:               corev1.NodeReady,
									Status:             corev1.ConditionFalse,
									LastTransitionTime: metav1.Time{Time: now.Add(time.Duration(-400) * time.Second)},
								},
							},
						},
					},
					MHC: machinev1.MachineHealthCheck{
						ObjectMeta: metav1.ObjectMeta{
							Name:      "test",
							Namespace: namespace,
						},
						TypeMeta: metav1.TypeMeta{
							Kind: "MachineHealthCheck",
						},
						Spec: machinev1.MachineHealthCheckSpec{
							Selector: metav1.LabelSelector{
								MatchLabels: map[string]string{
									"foo": "bar",
								},
							},
							UnhealthyConditions: []machinev1.UnhealthyCondition{
								{
									Type:    "Ready",
									Status:  "Unknown",
									Timeout: metav1.Duration{Duration: 300 * time.Second},
								},
								{
									Type:    "Ready",
									Status:  "False",
									Timeout: metav1.Duration{Duration: 300 * time.Second},
								},
							},
						},
						Status: machinev1.MachineHealthCheckStatus{},
					},
				},
			},
			timeoutForMachineToHaveNode: defaultNodeStartupTimeout,
			currentHealthy:              1,
			needRemediationTargets: []target{
				{
					Machine: machinev1.Machine{
						TypeMeta: metav1.TypeMeta{Kind: "Machine"},
						ObjectMeta: metav1.ObjectMeta{
							Annotations:     make(map[string]string),
							Name:            "machine",
							Namespace:       namespace,
							Labels:          map[string]string{"foo": "bar"},
							OwnerReferences: []metav1.OwnerReference{{Kind: "MachineSet"}},
						},
						Spec:   machinev1.MachineSpec{},
						Status: machinev1.MachineStatus{},
					},
					Node: &corev1.Node{
						ObjectMeta: metav1.ObjectMeta{
							Name:      "node",
							Namespace: metav1.NamespaceNone,
							Annotations: map[string]string{
								machineAnnotationKey: fmt.Sprintf("%s/%s", namespace, "machine"),
							},
							Labels: map[string]string{},
							UID:    "uid",
						},
						TypeMeta: metav1.TypeMeta{
							Kind: "Node",
						},
						Status: corev1.NodeStatus{
							Conditions: []corev1.NodeCondition{
								{
									Type:               corev1.NodeReady,
									Status:             corev1.ConditionFalse,
									LastTransitionTime: metav1.Time{Time: now.Add(time.Duration(-400) * time.Second)},
								},
							},
						},
					},
					MHC: machinev1.MachineHealthCheck{
						ObjectMeta: metav1.ObjectMeta{
							Name:      "test",
							Namespace: namespace,
						},
						TypeMeta: metav1.TypeMeta{
							Kind: "MachineHealthCheck",
						},
						Spec: machinev1.MachineHealthCheckSpec{
							Selector: metav1.LabelSelector{
								MatchLabels: map[string]string{
									"foo": "bar",
								},
							},
							UnhealthyConditions: []machinev1.UnhealthyCondition{
								{
									Type:    "Ready",
									Status:  "Unknown",
									Timeout: metav1.Duration{Duration: 300 * time.Second},
								},
								{
									Type:    "Ready",
									Status:  "False",
									Timeout: metav1.Duration{Duration: 300 * time.Second},
								},
							},
						},
						Status: machinev1.MachineHealthCheckStatus{},
					},
				},
			},
			nextCheckTimesLen: 0,
			errList:           []error{},
		},
		{
			testCase: "two checkTimes",
			targets: []target{
				{
					Machine: machinev1.Machine{
						TypeMeta: metav1.TypeMeta{Kind: "Machine"},
						ObjectMeta: metav1.ObjectMeta{
							Annotations:     make(map[string]string),
							Name:            "machine",
							Namespace:       namespace,
							Labels:          map[string]string{"foo": "bar"},
							OwnerReferences: []metav1.OwnerReference{{Kind: "MachineSet"}},
						},
						Spec: machinev1.MachineSpec{},
						Status: machinev1.MachineStatus{
							LastUpdated: &metav1.Time{Time: now.Add(-defaultNodeStartupTimeout + 1*time.Minute)},
						},
					},
					Node: nil,
					MHC: machinev1.MachineHealthCheck{
						ObjectMeta: metav1.ObjectMeta{
							Name:      "test",
							Namespace: namespace,
						},
						TypeMeta: metav1.TypeMeta{
							Kind: "MachineHealthCheck",
						},
						Spec: machinev1.MachineHealthCheckSpec{
							Selector: metav1.LabelSelector{
								MatchLabels: map[string]string{
									"foo": "bar",
								},
							},
							UnhealthyConditions: []machinev1.UnhealthyCondition{
								{
									Type:    "Ready",
									Status:  "Unknown",
									Timeout: metav1.Duration{Duration: 300 * time.Second},
								},
								{
									Type:    "Ready",
									Status:  "False",
									Timeout: metav1.Duration{Duration: 300 * time.Second},
								},
							},
						},
						Status: machinev1.MachineHealthCheckStatus{},
					},
				},
				{
					Machine: machinev1.Machine{
						TypeMeta: metav1.TypeMeta{Kind: "Machine"},
						ObjectMeta: metav1.ObjectMeta{
							Annotations:     make(map[string]string),
							Name:            "machine",
							Namespace:       namespace,
							Labels:          map[string]string{"foo": "bar"},
							OwnerReferences: []metav1.OwnerReference{{Kind: "MachineSet"}},
						},
						Spec:   machinev1.MachineSpec{},
						Status: machinev1.MachineStatus{},
					},
					Node: &corev1.Node{
						ObjectMeta: metav1.ObjectMeta{
							Name:      "node",
							Namespace: metav1.NamespaceNone,
							Annotations: map[string]string{
								machineAnnotationKey: fmt.Sprintf("%s/%s", namespace, "machine"),
							},
							Labels: map[string]string{},
							UID:    "uid",
						},
						TypeMeta: metav1.TypeMeta{
							Kind: "Node",
						},
						Status: corev1.NodeStatus{
							Conditions: []corev1.NodeCondition{
								{
									Type:               corev1.NodeReady,
									Status:             corev1.ConditionFalse,
									LastTransitionTime: metav1.Time{Time: now.Add(time.Duration(-200) * time.Second)},
								},
							},
						},
					},
					MHC: machinev1.MachineHealthCheck{
						ObjectMeta: metav1.ObjectMeta{
							Name:      "test",
							Namespace: namespace,
						},
						TypeMeta: metav1.TypeMeta{
							Kind: "MachineHealthCheck",
						},
						Spec: machinev1.MachineHealthCheckSpec{
							Selector: metav1.LabelSelector{
								MatchLabels: map[string]string{
									"foo": "bar",
								},
							},
							UnhealthyConditions: []machinev1.UnhealthyCondition{
								{
									Type:    "Ready",
									Status:  "Unknown",
									Timeout: metav1.Duration{Duration: 300 * time.Second},
								},
								{
									Type:    "Ready",
									Status:  "False",
									Timeout: metav1.Duration{Duration: 300 * time.Second},
								},
							},
						},
						Status: machinev1.MachineHealthCheckStatus{},
					},
				},
			},
			timeoutForMachineToHaveNode: defaultNodeStartupTimeout,
			currentHealthy:              0,
			nextCheckTimesLen:           2,
			errList:                     []error{},
		},
	}
	for _, tc := range testCases {
		recorder := record.NewFakeRecorder(2)
		r := newFakeReconcilerWithCustomRecorder(recorder)
		t.Run(tc.testCase, func(t *testing.T) {
			currentHealhty, needRemediationTargets, nextCheckTimes, errList := r.healthCheckTargets(tc.targets, tc.timeoutForMachineToHaveNode, 0)
			if len(currentHealhty) != tc.currentHealthy {
				t.Errorf("Case: %v. Got: %v, expected: %v", tc.testCase, currentHealhty, tc.currentHealthy)
			}
			if !equality.Semantic.DeepEqual(needRemediationTargets, tc.needRemediationTargets) {
				t.Errorf("Case: %v. Got: %v, expected: %v", tc.testCase, needRemediationTargets, tc.needRemediationTargets)
			}
			if len(nextCheckTimes) != tc.nextCheckTimesLen {
				t.Errorf("Case: %v. Got: %v, expected: %v", tc.testCase, len(nextCheckTimes), tc.nextCheckTimesLen)
			}
			if !equality.Semantic.DeepEqual(errList, tc.errList) {
				t.Errorf("Case: %v. Got: %v, expected: %v", tc.testCase, errList, tc.errList)
			}
		})
	}
}

func TestIsAllowedRemediation(t *testing.T) {
	// short circuit if ever more than 2 out of 5 go unhealthy
	maxUnhealthyInt := intstr.FromInt(2)
	maxUnhealthyNegative := intstr.FromInt(-2)
	maxUnhealthyString := intstr.FromString("40%")
	maxUnhealthyIntInString := intstr.FromString("2")
	maxUnhealthyMixedString := intstr.FromString("foo%50")

	testCases := []struct {
		testCase string
		mhc      *machinev1.MachineHealthCheck
		expected bool
	}{
		{
			testCase: "not above maxUnhealthy",
			mhc: &machinev1.MachineHealthCheck{
				ObjectMeta: metav1.ObjectMeta{
					Name:      "test",
					Namespace: namespace,
				},
				TypeMeta: metav1.TypeMeta{
					Kind: "MachineHealthCheck",
				},
				Spec: machinev1.MachineHealthCheckSpec{
					Selector:     metav1.LabelSelector{},
					MaxUnhealthy: &maxUnhealthyInt,
				},
				Status: machinev1.MachineHealthCheckStatus{
					ExpectedMachines: IntPtr(5),
					CurrentHealthy:   IntPtr(3),
				},
			},
			expected: true,
		},
		{
			testCase: "above maxUnhealthy",
			mhc: &machinev1.MachineHealthCheck{
				ObjectMeta: metav1.ObjectMeta{
					Name:      "test",
					Namespace: namespace,
				},
				TypeMeta: metav1.TypeMeta{
					Kind: "MachineHealthCheck",
				},
				Spec: machinev1.MachineHealthCheckSpec{
					Selector:     metav1.LabelSelector{},
					MaxUnhealthy: &maxUnhealthyInt,
				},
				Status: machinev1.MachineHealthCheckStatus{
					ExpectedMachines: IntPtr(5),
					CurrentHealthy:   IntPtr(2),
				},
			},
			expected: false,
		},
		{
			testCase: "maxUnhealthy is negative",
			mhc: &machinev1.MachineHealthCheck{
				ObjectMeta: metav1.ObjectMeta{
					Name:      "test",
					Namespace: namespace,
				},
				TypeMeta: metav1.TypeMeta{
					Kind: "MachineHealthCheck",
				},
				Spec: machinev1.MachineHealthCheckSpec{
					Selector:     metav1.LabelSelector{},
					MaxUnhealthy: &maxUnhealthyNegative,
				},
				Status: machinev1.MachineHealthCheckStatus{
					ExpectedMachines: IntPtr(5),
					CurrentHealthy:   IntPtr(2),
				},
			},
			expected: false,
		},
		{
			testCase: "not above maxUnhealthy (percentange)",
			mhc: &machinev1.MachineHealthCheck{
				ObjectMeta: metav1.ObjectMeta{
					Name:      "test",
					Namespace: namespace,
				},
				TypeMeta: metav1.TypeMeta{
					Kind: "MachineHealthCheck",
				},
				Spec: machinev1.MachineHealthCheckSpec{
					Selector:     metav1.LabelSelector{},
					MaxUnhealthy: &maxUnhealthyString,
				},
				Status: machinev1.MachineHealthCheckStatus{
					ExpectedMachines: IntPtr(5),
					CurrentHealthy:   IntPtr(3),
				},
			},
			expected: true,
		},
		{
			testCase: "above maxUnhealthy (percentange)",
			mhc: &machinev1.MachineHealthCheck{
				ObjectMeta: metav1.ObjectMeta{
					Name:      "test",
					Namespace: namespace,
				},
				TypeMeta: metav1.TypeMeta{
					Kind: "MachineHealthCheck",
				},
				Spec: machinev1.MachineHealthCheckSpec{
					Selector:     metav1.LabelSelector{},
					MaxUnhealthy: &maxUnhealthyString,
				},
				Status: machinev1.MachineHealthCheckStatus{
					ExpectedMachines: IntPtr(5),
					CurrentHealthy:   IntPtr(2),
				},
			},
			expected: false,
		},
		{
			testCase: "not above maxUnhealthy (int in string)",
			mhc: &machinev1.MachineHealthCheck{
				ObjectMeta: metav1.ObjectMeta{
					Name:      "test",
					Namespace: namespace,
				},
				TypeMeta: metav1.TypeMeta{
					Kind: "MachineHealthCheck",
				},
				Spec: machinev1.MachineHealthCheckSpec{
					Selector:     metav1.LabelSelector{},
					MaxUnhealthy: &maxUnhealthyIntInString,
				},
				Status: machinev1.MachineHealthCheckStatus{
					ExpectedMachines: IntPtr(5),
					CurrentHealthy:   IntPtr(3),
				},
			},
			expected: true,
		},
		{
			testCase: "above maxUnhealthy (int in string)",
			mhc: &machinev1.MachineHealthCheck{
				ObjectMeta: metav1.ObjectMeta{
					Name:      "test",
					Namespace: namespace,
				},
				TypeMeta: metav1.TypeMeta{
					Kind: "MachineHealthCheck",
				},
				Spec: machinev1.MachineHealthCheckSpec{
					Selector:     metav1.LabelSelector{},
					MaxUnhealthy: &maxUnhealthyIntInString,
				},
				Status: machinev1.MachineHealthCheckStatus{
					ExpectedMachines: IntPtr(5),
					CurrentHealthy:   IntPtr(2),
				},
			},
			expected: false,
		},
		{
			testCase: "nil values",
			mhc: &machinev1.MachineHealthCheck{
				ObjectMeta: metav1.ObjectMeta{
					Name:      "test",
					Namespace: namespace,
				},
				TypeMeta: metav1.TypeMeta{
					Kind: "MachineHealthCheck",
				},
				Spec: machinev1.MachineHealthCheckSpec{
					Selector:     metav1.LabelSelector{},
					MaxUnhealthy: &maxUnhealthyString,
				},
				Status: machinev1.MachineHealthCheckStatus{
					ExpectedMachines: nil,
					CurrentHealthy:   nil,
				},
			},
			expected: true,
		},
		{
			testCase: "invalid string value",
			mhc: &machinev1.MachineHealthCheck{
				ObjectMeta: metav1.ObjectMeta{
					Name:      "test",
					Namespace: namespace,
				},
				TypeMeta: metav1.TypeMeta{
					Kind: "MachineHealthCheck",
				},
				Spec: machinev1.MachineHealthCheckSpec{
					Selector:     metav1.LabelSelector{},
					MaxUnhealthy: &maxUnhealthyMixedString,
				},
				Status: machinev1.MachineHealthCheckStatus{
					ExpectedMachines: nil,
					CurrentHealthy:   nil,
				},
			},
			expected: false,
		},
	}

	for _, tc := range testCases {
		t.Run(tc.testCase, func(t *testing.T) {
			if got := isAllowedRemediation(tc.mhc); got != tc.expected {
				t.Errorf("Case: %v. Got: %v, expected: %v", tc.testCase, got, tc.expected)
			}
		})
	}
}

func TestGetMaxUnhealthy(t *testing.T) {
	testCases := []struct {
		name                 string
		maxUnhealthy         *intstr.IntOrString
		expectedMaxUnhealthy int
		expectedMachines     int
		expectedErr          error
	}{
		{
			name:                 "when maxUnhealthy is nil",
			maxUnhealthy:         nil,
			expectedMaxUnhealthy: 7,
			expectedMachines:     7,
			expectedErr:          nil,
		},
		{
			name:                 "when maxUnhealthy is not an int or percentage",
			maxUnhealthy:         &intstr.IntOrString{Type: intstr.String, StrVal: "abcdef"},
			expectedMaxUnhealthy: 0,
			expectedMachines:     3,
			expectedErr:          errors.New("invalid value for IntOrString: invalid value \"abcdef\": strconv.Atoi: parsing \"abcdef\": invalid syntax"),
		},
		{
			name:                 "when maxUnhealthy is an int",
			maxUnhealthy:         &intstr.IntOrString{Type: intstr.Int, IntVal: 3},
			expectedMachines:     2,
			expectedMaxUnhealthy: 3,
			expectedErr:          nil,
		},
		{
			name:                 "when maxUnhealthy is a 40% (of 5)",
			maxUnhealthy:         &intstr.IntOrString{Type: intstr.String, StrVal: "40%"},
			expectedMachines:     5,
			expectedMaxUnhealthy: 2,
			expectedErr:          nil,
		},
		{
			name:                 "when maxUnhealthy is a 60% (of 7)",
			maxUnhealthy:         &intstr.IntOrString{Type: intstr.String, StrVal: "60%"},
			expectedMachines:     7,
			expectedMaxUnhealthy: 4,
			expectedErr:          nil,
		},
	}

	for _, tc := range testCases {
		t.Run(tc.name, func(t *testing.T) {
			g := NewWithT(t)

			mhc := &machinev1.MachineHealthCheck{
				Spec: machinev1.MachineHealthCheckSpec{
					MaxUnhealthy: tc.maxUnhealthy,
				},
				Status: machinev1.MachineHealthCheckStatus{
					ExpectedMachines: &tc.expectedMachines,
				},
			}

			maxUnhealthy, err := getMaxUnhealthy(mhc)
			if tc.expectedErr != nil {
				g.Expect(err).To(Equal(tc.expectedErr))
			} else {
				g.Expect(err).ToNot(HaveOccurred())
			}
			g.Expect(maxUnhealthy).To(Equal(tc.expectedMaxUnhealthy))
		})
	}
}

func TestGetIntOrPercentValue(t *testing.T) {
	int10 := intstr.FromInt(10)
	percent20 := intstr.FromString("20%")
	intInString30 := intstr.FromString("30")
	invalidStringA := intstr.FromString("a")
	invalidStringAPercent := intstr.FromString("a%")
	invalidStringNumericPercent := intstr.FromString("1%0")

	testCases := []struct {
		name            string
		in              *intstr.IntOrString
		expectedValue   int
		expectedPercent bool
		expectedError   error
	}{
		{
			name:            "with a integer",
			in:              &int10,
			expectedValue:   10,
			expectedPercent: false,
			expectedError:   nil,
		},
		{
			name:            "with a percentage",
			in:              &percent20,
			expectedValue:   20,
			expectedPercent: true,
			expectedError:   nil,
		},
		{
			name:            "with an int in string",
			in:              &intInString30,
			expectedValue:   30,
			expectedPercent: false,
			expectedError:   nil,
		},
		{
			name:            "with an 'a' string",
			in:              &invalidStringA,
			expectedValue:   0,
			expectedPercent: false,
			expectedError:   fmt.Errorf("invalid value \"a\": strconv.Atoi: parsing \"a\": invalid syntax"),
		},
		{
			name:            "with an 'a%' string",
			in:              &invalidStringAPercent,
			expectedValue:   0,
			expectedPercent: true,
			expectedError:   fmt.Errorf("invalid value \"a%%\": strconv.Atoi: parsing \"a\": invalid syntax"),
		},
		{
			name:            "with an '1%0' string",
			in:              &invalidStringNumericPercent,
			expectedValue:   0,
			expectedPercent: false,
			expectedError:   fmt.Errorf("invalid value \"1%%0\": strconv.Atoi: parsing \"1%%0\": invalid syntax"),
		},
	}

	for _, tc := range testCases {
		t.Run(tc.name, func(t *testing.T) {
			value, percent, err := getIntOrPercentValue(tc.in)
			// Check first if one is nil, and the other isn't, otherwise if not nil, do the messages match
			if (tc.expectedError != nil) != (err != nil) || err != nil && tc.expectedError.Error() != err.Error() {
				t.Errorf("Case: %s. Got: %v, expected: %v", tc.name, err, tc.expectedError)
			}
			if tc.expectedPercent != percent {
				t.Errorf("Case: %s. Got: %v, expected: %v", tc.name, percent, tc.expectedPercent)
			}
			if tc.expectedValue != value {
				t.Errorf("Case: %s. Got: %v, expected: %v", tc.name, value, tc.expectedValue)
			}
		})
	}
}

func IntPtr(i int) *int {
	return &i
}

func assertEvents(t *testing.T, testCase string, expectedEvents []string, realEvents chan string) {
	if len(expectedEvents) != len(realEvents) {
		t.Errorf(
			"Test case: %s. Number of expected events (%v) differs from number of real events (%v)",
			testCase,
			len(expectedEvents),
			len(realEvents),
		)
	} else {
		for _, eventType := range expectedEvents {
			select {
			case event := <-realEvents:
				if !strings.Contains(event, fmt.Sprintf(" %s ", eventType)) {
					t.Errorf("Test case: %s. Expected %v event, got: %v", testCase, eventType, event)
				}
			default:
				t.Errorf("Test case: %s. Expected %v event, but no event occured", testCase, eventType)
			}
		}
	}
}

// newFakeReconciler returns a new reconcile.Reconciler with a fake client
func newFakeReconciler(initObjects ...runtime.Object) *ReconcileMachineHealthCheck {
	return newFakeReconcilerWithCustomRecorder(nil, initObjects...)
}

func newFakeReconcilerWithCustomRecorder(recorder record.EventRecorder, initObjects ...runtime.Object) *ReconcileMachineHealthCheck {
	fakeClient := fake.NewClientBuilder().WithRuntimeObjects(initObjects...).Build()
	return &ReconcileMachineHealthCheck{
		client:    fakeClient,
		scheme:    scheme.Scheme,
		namespace: namespace,
		recorder:  recorder,
	}
}

func assertBaseReconcile(t *testing.T, tc testCase, ctx context.Context, r *ReconcileMachineHealthCheck) {
	recorder := r.recorder.(*record.FakeRecorder)

	request := reconcile.Request{
		NamespacedName: types.NamespacedName{
			Namespace: tc.mhc.GetNamespace(),
			Name:      tc.mhc.GetName(),
		},
	}
	result, err := r.Reconcile(ctx, request)
	if &result == nil {
		t.Errorf("Test case: %s. Expected: non nil result error, got: nil", tc.node.Name)
	}
	assertEvents(t, tc.name, tc.expectedEvents, recorder.Events)
	if tc.expected.error != (err != nil) {
		var errorExpectation string
		if !tc.expected.error {
			errorExpectation = "no"
		}
		t.Errorf("Test case: %s. Expected: %s error, got: %v", tc.node.Name, errorExpectation, err)
	}

	if result != tc.expected.result {
		if tc.expected.result.Requeue {
			before := tc.expected.result.RequeueAfter
			after := tc.expected.result.RequeueAfter + time.Second
			if after < result.RequeueAfter || before > result.RequeueAfter {
				t.Errorf("Test case: %s. Expected RequeueAfter between: %v and %v, got: %v", tc.node.Name, before, after, result)
			}
		} else {
			t.Errorf("Test case: %s. Expected: %v, got: %v", tc.node.Name, tc.expected.result, result)
		}
	}
	g := NewWithT(t)
	if tc.expectedStatus != nil {
		mhc := &machinev1.MachineHealthCheck{}
		g.Expect(r.client.Get(ctx, request.NamespacedName, mhc)).To(Succeed())
		g.Expect(tc.expectedStatus).To(MatchMachineHealthCheckStatus(&mhc.Status))
	}
}

func assertExternalRemediation(t *testing.T, tc testCase, ctx context.Context, r *ReconcileMachineHealthCheck) {
	//When remediationTemplate is set and node transitions to unhealthy, new Remediation Request should be created
	nodeReadyStatus := tc.node.Status.Conditions[0].Status
	if tc.externalRemediationMachine == nil {
		//Trying to get External Machine Remediation
		verifyErm(t, tc, ctx, r.client, true)
	} else if nodeReadyStatus == corev1.ConditionTrue { //When remediationTemplate is set and node transitions back to healthy, new Remediation Request should be deleted
		//Trying to get External Machine Remediation
		verifyErm(t, tc, ctx, r.client, false)
	} else { //When remediationTemplate is already in process
		//Trying to get External Machine Remediation
		verifyErm(t, tc, ctx, r.client, true)
	}
}

func newMachineHealthCheckWithRemediationTemplate(infraRemediationTmpl *unstructured.Unstructured) *machinev1.MachineHealthCheck {

	mhc := maotesting.NewMachineHealthCheck("machineHealthCheck")
	remediationTemplateObjRef := &corev1.ObjectReference{
		APIVersion: "infrastructure.machine.openshift.io/v1alpha3",
		Kind:       "InfrastructureRemediationTemplate",
		Name:       infraRemediationTmpl.GetName(),
	}

	mhc.Spec.RemediationTemplate = remediationTemplateObjRef
	return mhc
}

func buildRunTimeObjects(tc testCase) []runtime.Object {
	var objects []runtime.Object
	objects = append(objects, tc.mhc)
	if tc.machine != nil {
		objects = append(objects, tc.machine)
	}
	objects = append(objects, tc.node)
	if tc.externalRemediationTemplate != nil {
		objects = append(objects, tc.externalRemediationTemplate)
	}
	if tc.externalRemediationMachine != nil {
		objects = append(objects, tc.externalRemediationMachine)
	}

	return objects
}

func verifyErm(t *testing.T, tc testCase, ctx context.Context, client client.Client, isExist bool) {
	g := NewWithT(t)
	erm := new(unstructured.Unstructured)
	erm.SetAPIVersion(tc.externalRemediationTemplate.GetAPIVersion())
	erm.SetKind(strings.TrimSuffix(tc.externalRemediationTemplate.GetKind(), external.TemplateSuffix))
	erm.SetName(tc.machine.GetName())

	nameSpace := types.NamespacedName{
		Namespace: tc.externalRemediationTemplate.GetNamespace(),
		Name:      tc.machine.GetName(),
	}
	if isExist {
		g.Expect(client.Get(ctx, nameSpace, erm)).To(Succeed())
	} else {
		g.Expect(client.Get(ctx, nameSpace, erm)).NotTo(Succeed())
	}
}<|MERGE_RESOLUTION|>--- conflicted
+++ resolved
@@ -1896,15 +1896,10 @@
 						OwnerReferences:   []metav1.OwnerReference{{Kind: "MachineSet"}},
 						CreationTimestamp: metav1.Now(),
 					},
-					Spec: mapiv1beta1.MachineSpec{
+					Spec: machinev1.MachineSpec{
 						ProviderID: &providerID,
 					},
-<<<<<<< HEAD
-					Status: mapiv1beta1.MachineStatus{
-=======
-					Spec: machinev1.MachineSpec{},
 					Status: machinev1.MachineStatus{
->>>>>>> ee77ca7b
 						Phase: &machineFailed,
 					},
 				},
@@ -1917,13 +1912,13 @@
 					TypeMeta: metav1.TypeMeta{
 						Kind: "MachineHealthCheck",
 					},
-					Spec: machinev1.MachineHealthCheckSpec{
+					Spec: mapiv1beta1.MachineHealthCheckSpec{
 						Selector: metav1.LabelSelector{
 							MatchLabels: map[string]string{
 								"foo": "bar",
 							},
 						},
-						UnhealthyConditions: []machinev1.UnhealthyCondition{
+						UnhealthyConditions: []mapiv1beta1.UnhealthyCondition{
 							{
 								Type:    "Ready",
 								Status:  "Unknown",
@@ -1936,7 +1931,7 @@
 							},
 						},
 					},
-					Status: machinev1.MachineHealthCheckStatus{},
+					Status: mapiv1beta1.MachineHealthCheckStatus{},
 				},
 			},
 			timeoutForMachineToHaveNode: defaultNodeStartupTimeout,
@@ -1978,13 +1973,13 @@
 					TypeMeta: metav1.TypeMeta{
 						Kind: "MachineHealthCheck",
 					},
-					Spec: mapiv1beta1.MachineHealthCheckSpec{
+					Spec: machinev1.MachineHealthCheckSpec{
 						Selector: metav1.LabelSelector{
 							MatchLabels: map[string]string{
 								"foo": "bar",
 							},
 						},
-						UnhealthyConditions: []mapiv1beta1.UnhealthyCondition{
+						UnhealthyConditions: []machinev1.UnhealthyCondition{
 							{
 								Type:    "Ready",
 								Status:  "Unknown",
@@ -1997,7 +1992,7 @@
 							},
 						},
 					},
-					Status: mapiv1beta1.MachineHealthCheckStatus{},
+					Status: machinev1.MachineHealthCheckStatus{},
 				},
 			},
 			timeoutForMachineToHaveNode: defaultNodeStartupTimeout,
