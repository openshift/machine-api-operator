package operator

import (
	"encoding/json"
	"fmt"
	"io/ioutil"

	"github.com/ghodss/yaml"

	"bytes"
	"reflect"
	"text/template"

	corev1 "k8s.io/api/core/v1"
	metav1 "k8s.io/apimachinery/pkg/apis/meta/v1"
	"k8s.io/client-go/kubernetes"
)

const (
	// ClusterConfigNamespace is the namespace containing the cluster config
	ClusterConfigNamespace = "kube-system"
	// ClusterConfigName is the name of the cluster config configmap
	ClusterConfigName = "cluster-config-v1"
	// InstallConfigKey is the key in the cluster config configmap containing yaml installConfig data
	InstallConfigKey = "install-config"
	// AWSPlatformType is used to install on AWS
	AWSProvider = Provider("aws")
	// LibvirtPlatformType is used to install of libvirt
	LibvirtProvider = Provider("libvirt")
	// OpenStackPlatformType is used to install on OpenStack
	OpenStackProvider = Provider("openstack")
<<<<<<< HEAD
	// BaremetalPlatformType is used to install on Baremetal servers
	BaremetalProvider = Provider("baremetal")
=======
	// KubemarkPlatformType is used to install on Kubemark
	KubemarkProvider = Provider("kubemark")
>>>>>>> 1131c9ed
)

type Provider string

// OperatorConfig contains configuration for MAO
type OperatorConfig struct {
	TargetNamespace string `json:"targetNamespace"`
	Controllers     Controllers
}

type Controllers struct {
	Provider           string
	NodeLink           string
	MachineHealthCheck string
}

// Images allows build systems to inject images for MAO components
type Images struct {
	MachineAPIOperator            string `json:"machineAPIOperator"`
	ClusterAPIControllerAWS       string `json:"clusterAPIControllerAWS"`
	ClusterAPIControllerOpenStack string `json:"clusterAPIControllerOpenStack"`
	ClusterAPIControllerLibvirt   string `json:"clusterAPIControllerLibvirt"`
	ClusterAPIControllerKubemark  string `json:"clusterAPIControllerKubemark"`
}

// InstallConfig contains the mao relevant config coming from the install config, i.e provider
type InstallConfig struct {
	InstallPlatform `json:"platform"`
}

// InstallPlatform is the configuration for the specific platform upon which to perform
// the installation. Only one of the platform configuration should be set
type InstallPlatform struct {
	// AWS is the configuration used when running on AWS
	AWS interface{} `json:"aws,omitempty"`

	// Libvirt is the configuration used when running on libvirt
	Libvirt interface{} `json:"libvirt,omitempty"`

	// OpenStack is the configuration used when running on OpenStack
	OpenStack interface{} `json:"openstack,omitempty"`

<<<<<<< HEAD
	// Baremetal is the configuration used when running on Baremetal
	Baremetal interface{} `json:"baremetal,omitempty"`
=======
	// Kubemark is the configuration used when running with Kubemark
	Kubemark interface{} `json:"kubemark,omitempty"`
>>>>>>> 1131c9ed
}

func getInstallConfig(client kubernetes.Interface) (*InstallConfig, error) {
	cm, err := client.CoreV1().ConfigMaps(ClusterConfigNamespace).Get(ClusterConfigName, metav1.GetOptions{})
	if err != nil {
		return nil, fmt.Errorf("failed getting clusterconfig %s/%s: %v", ClusterConfigNamespace, ClusterConfigName, err)
	}

	return getInstallConfigFromClusterConfig(cm)
}

// getInstallConfigFromClusterConfig builds an install config from the cluster config.
func getInstallConfigFromClusterConfig(clusterConfig *corev1.ConfigMap) (*InstallConfig, error) {
	icYaml, ok := clusterConfig.Data[InstallConfigKey]
	if !ok {
		return nil, fmt.Errorf("missing %q in configmap", InstallConfigKey)
	}
	var ic InstallConfig
	if err := yaml.Unmarshal([]byte(icYaml), &ic); err != nil {
		return nil, fmt.Errorf("invalid InstallConfig: %v yaml: %s", err, icYaml)
	}
	return &ic, nil
}

func getProviderFromInstallConfig(installConfig *InstallConfig) (Provider, error) {
	v := reflect.ValueOf(installConfig.InstallPlatform)
	var nonNilFields int

	for i := 0; i < v.NumField(); i++ {
		if v.Field(i).Interface() != nil {
			nonNilFields = nonNilFields + 1
		}
		if nonNilFields > 1 {
			return "", fmt.Errorf("more than one platform provider given")
		}
	}

	if installConfig.AWS != nil {
		return AWSProvider, nil
	}
	if installConfig.Libvirt != nil {
		return LibvirtProvider, nil
	}
	if installConfig.OpenStack != nil {
		return OpenStackProvider, nil
	}
	if installConfig.Kubemark != nil {
		return KubemarkProvider, nil
	}
	return "", fmt.Errorf("no platform provider found on install config")
}

func getImagesFromJSONFile(filePath string) (*Images, error) {
	data, err := ioutil.ReadFile(filePath)
	if err != nil {
		return nil, err
	}

	var i Images
	if err := json.Unmarshal(data, &i); err != nil {
		return nil, err
	}
	return &i, nil
}

func getProviderControllerFromImages(provider Provider, images Images) (string, error) {
	switch provider {
	case AWSProvider:
		return images.ClusterAPIControllerAWS, nil
	case LibvirtProvider:
		return images.ClusterAPIControllerLibvirt, nil
	case OpenStackProvider:
		return images.ClusterAPIControllerOpenStack, nil
	case KubemarkProvider:
		return images.ClusterAPIControllerKubemark, nil
	}
	return "", fmt.Errorf("not known platform provider given %s", provider)
}

func getMachineAPIOperatorFromImages(images Images) (string, error) {
	if images.MachineAPIOperator == "" {
		return "", fmt.Errorf("failed gettingMachineAPIOperator image. It is empty")
	}
	return images.MachineAPIOperator, nil
}

// PopulateTemplate receives a template file path and renders its content populated with the config
func PopulateTemplate(config *OperatorConfig, path string) ([]byte, error) {

	data, err := ioutil.ReadFile(path)
	if err != nil {
		return nil, fmt.Errorf("failed reading file, %v", err)
	}

	buf := &bytes.Buffer{}
	tmpl, err := template.New("").Option("missingkey=error").Parse(string(data))
	if err != nil {
		return nil, err
	}

	tmplData := struct {
		OperatorConfig
	}{
		OperatorConfig: *config,
	}

	if err := tmpl.Execute(buf, tmplData); err != nil {
		return nil, err
	}

	return buf.Bytes(), nil
}<|MERGE_RESOLUTION|>--- conflicted
+++ resolved
@@ -29,13 +29,10 @@
 	LibvirtProvider = Provider("libvirt")
 	// OpenStackPlatformType is used to install on OpenStack
 	OpenStackProvider = Provider("openstack")
-<<<<<<< HEAD
 	// BaremetalPlatformType is used to install on Baremetal servers
 	BaremetalProvider = Provider("baremetal")
-=======
 	// KubemarkPlatformType is used to install on Kubemark
 	KubemarkProvider = Provider("kubemark")
->>>>>>> 1131c9ed
 )
 
 type Provider string
@@ -78,13 +75,11 @@
 	// OpenStack is the configuration used when running on OpenStack
 	OpenStack interface{} `json:"openstack,omitempty"`
 
-<<<<<<< HEAD
 	// Baremetal is the configuration used when running on Baremetal
 	Baremetal interface{} `json:"baremetal,omitempty"`
-=======
+  
 	// Kubemark is the configuration used when running with Kubemark
 	Kubemark interface{} `json:"kubemark,omitempty"`
->>>>>>> 1131c9ed
 }
 
 func getInstallConfig(client kubernetes.Interface) (*InstallConfig, error) {
